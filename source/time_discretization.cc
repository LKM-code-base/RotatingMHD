--- conflicted
+++ resolved
@@ -261,30 +261,6 @@
 }
 
 template<typename Stream>
-<<<<<<< HEAD
-Stream& operator<<(Stream &stream, const VSIMEXMethod &vsimex)
-{
-  stream << "Step = "
-         << std::right
-         << std::setw(6)
-         << vsimex.get_step_number()
-         << ","
-         << std::left
-         << " Current time = "
-         << std::scientific
-         << vsimex.get_current_time()
-         << ","
-         << " Next time step = "
-         << std::scientific
-         << vsimex.get_next_step_size()
-         << std::defaultfloat;
-
-  return (stream);
-}
-
-template<typename Stream>
-=======
->>>>>>> 361ff943
 void VSIMEXMethod::print_coefficients(Stream &stream, const std::string prefix) const
 {
   switch (beta.size())
