--- conflicted
+++ resolved
@@ -334,11 +334,6 @@
   // Taylor extrapolation coefficients
   const std::vector<double> eta   = time_stepping.get_eta();
 
-  const bool explicit_advection =
-    (parameters.time_discretization ==
-     RunTimeParameters::ConvectiveTermTimeDiscretization::fully_explicit) &&
-     (velocity != nullptr || velocity_function_ptr != nullptr);
-
   // Local to global indices mapping
   cell->get_dof_indices(data.local_dof_indices);
 
@@ -372,25 +367,10 @@
                         source_term);
 
   // Advection term
-<<<<<<< HEAD
-  if (explicit_advection)
-  {
-    if (velocity != nullptr && velocity_function_ptr == nullptr)
-      compute_advection_term(*velocity,
-                             cell,
-                             scratch.old_temperature_gradients,
-                             scratch.old_old_temperature_gradients,
-                             beta,
-                             scratch.velocity_fe_values,
-                             advection_term);
-    else if (velocity_function_ptr != nullptr && velocity == nullptr)
-      compute_advection_term(velocity_function_ptr,
-=======
-  if (parameters.convective_term_time_discretization ==
+  if (parameters.time_discretization ==
       RunTimeParameters::ConvectiveTermTimeDiscretization::fully_explicit)
     if (velocity_function_ptr != nullptr)
-      compute_advection_term(velocity_function_ptr.get(),
->>>>>>> 43c0ee96
+      compute_advection_term(velocity_function_ptr,
                              scratch.old_temperature_gradients,
                              scratch.old_old_temperature_gradients,
                              scratch.temperature_fe_values.get_quadrature_points(),
@@ -453,25 +433,8 @@
 
         if (parameters.time_discretization ==
             RunTimeParameters::ConvectiveTermTimeDiscretization::semi_implicit)
-<<<<<<< HEAD
-        {
-          if (velocity != nullptr && velocity_function_ptr == nullptr)
-            compute_advection_matrix_for_bc(*velocity,
-                                            cell,
-                                            scratch.phi,
-                                            scratch.grad_phi,
-                                            eta,
-                                            scratch.temperature_fe_values.JxW(q),
-                                            q,
-                                            i,
-                                            scratch.velocity_fe_values,
-                                            data.local_matrix_for_inhomogeneous_bc);
-          else if (velocity_function_ptr != nullptr && velocity == nullptr)
+          if (velocity_function_ptr != nullptr)
             compute_advection_matrix_for_bc(velocity_function_ptr,
-=======
-          if (velocity_function_ptr != nullptr)
-            compute_advection_matrix_for_bc(velocity_function_ptr.get(),
->>>>>>> 43c0ee96
                                             scratch.phi,
                                             scratch.grad_phi,
                                             eta,
@@ -591,7 +554,7 @@
                         source_term);
 
   // Advection term
-  if (parameters.convective_term_time_discretization ==
+  if (parameters.time_discretization ==
       RunTimeParameters::ConvectiveTermTimeDiscretization::fully_explicit)
   {
     typename DoFHandler<dim>::active_cell_iterator
@@ -631,7 +594,7 @@
               scratch.old_old_temperature_values[q];
 
     diffusion_term[q] =
-              parameters.C4 *
+              parameters.equation_coefficient *
               (gamma[1] *
                scratch.old_temperature_gradients[q]
                +
@@ -665,12 +628,12 @@
           data.local_matrix_for_inhomogeneous_bc(j,i) +=
               (alpha[0] / time_stepping.get_next_step_size() *
                scratch.phi[j] * scratch.phi[i] +
-               gamma[0] * parameters.C4 *
+               gamma[0] * parameters.equation_coefficient *
                scratch.grad_phi[j] * scratch.grad_phi[i]) *
               scratch.temperature_fe_values.JxW(q);
         } // Loop over the i-th column's rows of the local matrix
 
-        if (parameters.convective_term_time_discretization ==
+        if (parameters.time_discretization ==
             RunTimeParameters::ConvectiveTermTimeDiscretization::semi_implicit)
         {
           const Tensor<1,dim> extrapolated_velocity =
