--- conflicted
+++ resolved
@@ -342,89 +342,8 @@
                         source_term);
 
   // Advection term
-  if (parameters.convective_term_time_discretization ==
-      RunTimeParameters::ConvectiveTermTimeDiscretization::fully_explicit)
+  if (explicit_advection)
   {
-<<<<<<< HEAD
-    source_term_ptr->set_time(time_stepping.get_previous_time());
-    source_term_ptr->value_list(
-      scratch.temperature_fe_values.get_quadrature_points(),
-      scratch.old_old_source_term_values);
-
-    source_term_ptr->set_time(time_stepping.get_current_time());
-    source_term_ptr->value_list(
-      scratch.temperature_fe_values.get_quadrature_points(),
-      scratch.old_source_term_values);
-
-    source_term_ptr->set_time(time_stepping.get_next_time());
-    source_term_ptr->value_list(
-      scratch.temperature_fe_values.get_quadrature_points(),
-      scratch.source_term_values);
-
-    // Loop over quadrature points
-    for (unsigned int q = 0; q < scratch.n_q_points; ++q)
-      heat_source_term[q] =
-        1.0 * /* parameters.C7 */
-        (gamma[0] *
-         scratch.source_term_values[q]
-         +
-         gamma[1] *
-         scratch.old_source_term_values[q]
-         +
-         gamma[2] *
-         scratch.old_old_source_term_values[q]);
-  }
-
-  // Advection
-  if (velocity != nullptr)
-  {
-    typename DoFHandler<dim>::active_cell_iterator
-      velocity_cell(&temperature->get_triangulation(),
-                    cell->level(),
-                    cell->index(),
-                    // Pointer to the velocity's DoFHandler
-                    &velocity->get_dof_handler());
-
-    scratch.velocity_fe_values.reinit(velocity_cell);
-
-    const FEValuesExtractors::Vector  vector_extractor(0);
-
-    scratch.velocity_fe_values[vector_extractor].get_function_values(
-      velocity->old_solution,
-      scratch.old_velocity_values);
-
-    scratch.velocity_fe_values[vector_extractor].get_function_values(
-      velocity->old_old_solution,
-      scratch.old_old_velocity_values);
-
-    if (explicit_advection)
-      for (unsigned int q = 0; q < scratch.n_q_points; ++q)
-        advection_term[q] =
-          beta[0] *
-          scratch.old_velocity_values[q] *
-          scratch.old_temperature_gradients[q]
-          +
-          beta[1] *
-          scratch.old_old_velocity_values[q] *
-          scratch.old_old_temperature_gradients[q];
-  }
-  else if (velocity_function_ptr != nullptr)
-  {
-    velocity_function_ptr->value_list(
-      scratch.temperature_fe_values.get_quadrature_points(),
-      scratch.velocity_values);
-
-    if (explicit_advection)
-      for (unsigned int q = 0; q < scratch.n_q_points; ++q)
-        advection_term[q] =
-          beta[0] *
-          scratch.velocity_values[q] *
-          scratch.old_temperature_gradients[q]
-          +
-          beta[1] *
-          scratch.velocity_values[q] *
-          scratch.old_old_temperature_gradients[q];
-=======
     if (velocity != nullptr && velocity_function_ptr == nullptr)
       compute_advection_term(*velocity,
                              cell,
@@ -434,7 +353,7 @@
                              scratch.velocity_fe_values,
                              advection_term);
     else if (velocity_function_ptr != nullptr && velocity == nullptr)
-      compute_advection_term(velocity_function_ptr.get(),
+      compute_advection_term(velocity_function_ptr,
                              scratch.old_temperature_gradients,
                              scratch.old_old_temperature_gradients,
                              scratch.temperature_fe_values.get_quadrature_points(),
@@ -442,7 +361,6 @@
                              time_stepping.get_previous_time(),
                              time_stepping.get_current_time(),
                              advection_term);
->>>>>>> 5679c1e5
   }
 
   // Loop over quadrature points
@@ -490,41 +408,14 @@
         for (unsigned int j = 0; j < scratch.dofs_per_cell; ++j)
         {
           data.local_matrix_for_inhomogeneous_bc(j,i) +=
-<<<<<<< HEAD
-              (alpha[0] /
-               time_stepping.get_next_step_size() *
-               scratch.phi[j] *
-               scratch.phi[i]
-               +
-               gamma[0] *
-               parameters.equation_coefficient *
-               scratch.grad_phi[j] *
-               scratch.grad_phi[i]) *
-              scratch.temperature_fe_values.JxW(q);
-
-          if ((parameters.time_discretization ==
-                RunTimeParameters::ConvectiveTermTimeDiscretization::semi_implicit &&
-              (velocity != nullptr || velocity_function_ptr != nullptr)))
-            data.local_matrix_for_inhomogeneous_bc(j,i) +=
-              (scratch.phi[j] * (
-                 (velocity != nullptr)
-                 ? (eta[0] *
-                    scratch.old_velocity_values[q]
-                    +
-                    eta[1] *
-                    scratch.old_old_velocity_values[q])
-                 : scratch.velocity_values[q]) *
-               scratch.grad_phi[i]) *
-=======
               (alpha[0] / time_stepping.get_next_step_size() *
                scratch.phi[j] * scratch.phi[i] +
-               gamma[0] * parameters.C4 *
+               gamma[0] * parameters.equation_coefficient *
                scratch.grad_phi[j] * scratch.grad_phi[i]) *
->>>>>>> 5679c1e5
               scratch.temperature_fe_values.JxW(q);
         } // Loop over the i-th column's rows of the local matrix
 
-        if (parameters.convective_term_time_discretization ==
+        if (parameters.time_discretization ==
             RunTimeParameters::ConvectiveTermTimeDiscretization::semi_implicit)
         {
           if (velocity != nullptr && velocity_function_ptr == nullptr)
@@ -539,7 +430,7 @@
                                             scratch.velocity_fe_values,
                                             data.local_matrix_for_inhomogeneous_bc);
           else if (velocity_function_ptr != nullptr && velocity == nullptr)
-            compute_advection_matrix_for_bc(velocity_function_ptr.get(),
+            compute_advection_matrix_for_bc(velocity_function_ptr,
                                             scratch.phi,
                                             scratch.grad_phi,
                                             eta,
