#include <rotatingMHD/convection_diffusion_solver.h>

#include <deal.II/base/work_stream.h>
#include <deal.II/numerics/matrix_tools.h>
#include <deal.II/grid/filtered_iterator.h>
#include <deal.II/fe/fe_nothing.h>

namespace RMHD
{

using Copy = AssemblyData::HeatEquation::RightHandSide::Copy;

template <int dim>
void HeatEquation<dim>::assemble_rhs()
{
  if (parameters.verbose)
    *pcout << "  Heat Equation: Assembling right hand side...";

  TimerOutput::Scope  t(*computing_timer,
                        "Heat equation: RHS assembly");

  // Reset data
  rhs = 0.;

  // Dummy finite element for when the velocity is given by a function
  const FESystem<dim> dummy_fe_system(FE_Nothing<dim>(2), dim);

  // Create pointer to the pertinent finite element
  const FESystem<dim>* const velocity_fe =
              (velocity != nullptr) ? &velocity->fe : &dummy_fe_system;

  // Initiate the quadrature formula for exact numerical integration
  const QGauss<dim>   quadrature_formula(temperature->fe_degree + 1);

  // Initiate the quadrature formula for exact numerical integration
  const QGauss<dim-1>   face_quadrature_formula(temperature->fe_degree + 1);

<<<<<<< HEAD
  // Set up the lambda function for the local assembly operation
=======
  // Set up the lamba function for the local assembly operation
  using Scratch = typename AssemblyData::HeatEquation::RightHandSide::Scratch<dim>;
>>>>>>> e12e7c06
  auto worker =
    [this](const typename DoFHandler<dim>::active_cell_iterator     &cell,
           Scratch  &scratch,
           Copy     &data)
    {
      this->assemble_local_rhs(cell,
                               scratch,
                               data);
    };

  // Set up the lambda function for the copy local to global operation
  auto copier =
    [this](const Copy &data)
    {
      this->copy_local_to_global_rhs(data);
    };

  // Assemble using the WorkStream approach
  using CellFilter =
    FilteredIterator<typename DoFHandler<dim>::active_cell_iterator>;

  const UpdateFlags temperature_update_flags = update_values|
                                               update_gradients|
                                               update_quadrature_points|
                                               update_JxW_values;
  const UpdateFlags temperature_face_update_flags = update_values|
                                                    update_quadrature_points|
                                                    update_JxW_values;
  WorkStream::run
  (CellFilter(IteratorFilters::LocallyOwnedCell(),
              (temperature->dof_handler)->begin_active()),
   CellFilter(IteratorFilters::LocallyOwnedCell(),
              (temperature->dof_handler)->end()),
   worker,
   copier,
   Scratch(*mapping,
           quadrature_formula,
           face_quadrature_formula,
           temperature->fe,
           temperature_update_flags,
           temperature_face_update_flags,
           *velocity_fe,
           update_values),
   Copy(temperature->fe.dofs_per_cell));

  // Compress global data
  rhs.compress(VectorOperation::add);

  // Compute the L2 norm of the right hand side
  rhs_norm = rhs.l2_norm();

  if (parameters.verbose)
    *pcout << " done!" << std::endl
           << "    Right-hand side's L2-norm = "
           << std::scientific << std::setprecision(6)
           << rhs_norm
           << std::endl;
}

template <int dim>
void HeatEquation<dim>::assemble_local_rhs
(const typename DoFHandler<dim>::active_cell_iterator     &cell,
 AssemblyData::HeatEquation::RightHandSide::Scratch<dim>  &scratch,
 Copy &data)
{
  // Reset local data
  data.local_rhs                          = 0.;
  data.local_matrix_for_inhomogeneous_bc  = 0.;

  // VSIMEX coefficients
  const std::vector<double> alpha = time_stepping.get_alpha();
  const std::vector<double> beta  = time_stepping.get_beta();
  const std::vector<double> gamma = time_stepping.get_gamma();

  // Taylor extrapolation coefficients
  const std::vector<double> eta   = time_stepping.get_eta();

  // Local to global indices mapping
  cell->get_dof_indices(data.local_dof_indices);

  // Initialize weak forms of the right-hand side's terms
  std::vector<double>         explicit_temperature_term(scratch.n_q_points);
  std::vector<Tensor<1,dim>>  diffusion_term(scratch.n_q_points);
  std::vector<double>         heat_source_term(scratch.n_q_points);
  std::vector<double>         advection_term(scratch.n_q_points);

  // Temperature
  scratch.temperature_fe_values.reinit(cell);

  scratch.temperature_fe_values.get_function_values(
    temperature->old_solution,
    scratch.old_temperature_values);

  scratch.temperature_fe_values.get_function_values(
    temperature->old_old_solution,
    scratch.old_old_temperature_values);

  scratch.temperature_fe_values.get_function_gradients(
    temperature->old_solution,
    scratch.old_temperature_gradients);

  scratch.temperature_fe_values.get_function_gradients(
    temperature->old_old_solution,
    scratch.old_old_temperature_gradients);

  // Heat source
  if (source_term_ptr != nullptr)
  {
    source_term_ptr->set_time(time_stepping.get_previous_time());
    source_term_ptr->value_list(
      scratch.temperature_fe_values.get_quadrature_points(),
      scratch.old_old_source_term_values);

    source_term_ptr->set_time(time_stepping.get_current_time());
    source_term_ptr->value_list(
      scratch.temperature_fe_values.get_quadrature_points(),
      scratch.old_source_term_values);

    source_term_ptr->set_time(time_stepping.get_next_time());
    source_term_ptr->value_list(
      scratch.temperature_fe_values.get_quadrature_points(),
      scratch.source_term_values);

    // Loop over quadrature points
    for (unsigned int q = 0; q < scratch.n_q_points; ++q)
      heat_source_term[q] =
        1.0 * /* parameters.C7 */
        (gamma[0] *
         scratch.source_term_values[q]
         +
         gamma[1] *
         scratch.old_source_term_values[q]
         +
         gamma[2] *
         scratch.old_old_source_term_values[q]);
  }

  // Advection
  if (velocity != nullptr)
  {
    typename DoFHandler<dim>::active_cell_iterator
      velocity_cell(&temperature->get_triangulation(),
                    cell->level(),
                    cell->index(),
                    // Pointer to the velocity's DoFHandler
                    velocity->dof_handler.get());

    scratch.velocity_fe_values.reinit(velocity_cell);

    const FEValuesExtractors::Vector  vector_extractor(0);

    scratch.velocity_fe_values[vector_extractor].get_function_values(
      velocity->old_solution,
      scratch.old_velocity_values);

    scratch.velocity_fe_values[vector_extractor].get_function_values(
      velocity->old_old_solution,
      scratch.old_old_velocity_values);

    if (parameters.convective_term_time_discretization ==
            RunTimeParameters::ConvectiveTermTimeDiscretization::fully_explicit &&
          (velocity != nullptr || velocity_function_ptr != nullptr))
      for (unsigned int q = 0; q < scratch.n_q_points; ++q)
        advection_term[q] =
          beta[0] *
          scratch.old_velocity_values[q] *
          scratch.old_temperature_gradients[q]
          +
          beta[1] *
          scratch.old_old_velocity_values[q] *
          scratch.old_old_temperature_gradients[q];
  }
  else if (velocity_function_ptr != nullptr)
  {
    velocity_function_ptr->value_list(
      scratch.temperature_fe_values.get_quadrature_points(),
      scratch.velocity_values);

    if (parameters.convective_term_time_discretization ==
          RunTimeParameters::ConvectiveTermTimeDiscretization::fully_explicit &&
            (velocity != nullptr || velocity_function_ptr != nullptr))
      for (unsigned int q = 0; q < scratch.n_q_points; ++q)
        advection_term[q] =
          beta[0] *
          scratch.velocity_values[q] *
          scratch.old_temperature_gradients[q]
          +
          beta[1] *
          scratch.velocity_values[q] *
          scratch.old_old_temperature_gradients[q];
  }

  // Loop over quadrature points
  for (unsigned int q = 0; q < scratch.n_q_points; ++q)
  {
    // Evaluate the weak form of the right-hand side's terms at
    // the quadrature point
    explicit_temperature_term[q] =
              alpha[1] / time_stepping.get_next_step_size() *
              scratch.old_temperature_values[q]
              +
              alpha[2] / time_stepping.get_next_step_size() *
              scratch.old_old_temperature_values[q];

    diffusion_term[q] =
              parameters.C4 *
              (gamma[1] *
               scratch.old_temperature_gradients[q]
               +
               gamma[2] *
               scratch.old_old_temperature_gradients[q]);

    // Extract test function values at the quadrature points
    for (unsigned int i = 0; i < scratch.dofs_per_cell; ++i)
    {
      scratch.phi[i]      = scratch.temperature_fe_values.shape_value(i,q);
      scratch.grad_phi[i] = scratch.temperature_fe_values.shape_grad(i,q);
    }

    // Loop over local degrees of freedom
    for (unsigned int i = 0; i < scratch.dofs_per_cell; ++i)
    {
      // Local right hand side (Domain integrals)
      data.local_rhs(i) -=
          (scratch.grad_phi[i] *
           diffusion_term[q]
           -
           scratch.phi[i] *
           (heat_source_term[q]
            -
            explicit_temperature_term[q]
            -
            advection_term[q])) *
          scratch.temperature_fe_values.JxW(q);

      // Loop over the i-th column's rows of the local matrix
      // for the case of inhomogeneous Dirichlet boundary conditions
      if (temperature->constraints.is_inhomogeneously_constrained(
            data.local_dof_indices[i]))
        for (unsigned int j = 0; j < scratch.dofs_per_cell; ++j)
        {
          data.local_matrix_for_inhomogeneous_bc(j,i) +=
              (alpha[0] /
               time_stepping.get_next_step_size() *
               scratch.phi[j] *
               scratch.phi[i]
               +
               gamma[0] *
               parameters.C4 *
               scratch.grad_phi[j] *
               scratch.grad_phi[i]) *
              scratch.temperature_fe_values.JxW(q);

          if (parameters.convective_term_time_discretization ==
                RunTimeParameters::ConvectiveTermTimeDiscretization::semi_implicit &&
              (velocity != nullptr || velocity_function_ptr != nullptr))
            data.local_matrix_for_inhomogeneous_bc(j,i) +=
              (scratch.phi[j] * (
                 (velocity != nullptr)
                 ? (eta[0] *
                    scratch.old_velocity_values[q]
                    +
                    eta[1] *
                    scratch.old_old_velocity_values[q])
                 : scratch.velocity_values[q]) *
               scratch.grad_phi[i]) *
              scratch.temperature_fe_values.JxW(q);
        } // Loop over the i-th column's rows of the local matrix
    } // Loop over local degrees of freedom
  } // Loop over quadrature points

  // Loop over the faces of the cell
  if (cell->at_boundary())
    for (const auto &face : cell->face_iterators())
      if (face->at_boundary() &&
          temperature->boundary_conditions.neumann_bcs.find(face->boundary_id())
          != temperature->boundary_conditions.neumann_bcs.end())
      {
        // Neumann boundary condition
        scratch.temperature_fe_face_values.reinit(cell, face);

        temperature->boundary_conditions.neumann_bcs[face->boundary_id()]->set_time(
          time_stepping.get_current_time() - time_stepping.get_previous_step_size());
        temperature->boundary_conditions.neumann_bcs[face->boundary_id()]->value_list(
          scratch.temperature_fe_face_values.get_quadrature_points(),
          scratch.old_old_neumann_bc_values);

        temperature->boundary_conditions.neumann_bcs[face->boundary_id()]->set_time(
          time_stepping.get_current_time() + time_stepping.get_next_step_size());
        temperature->boundary_conditions.neumann_bcs[face->boundary_id()]->value_list(
          scratch.temperature_fe_face_values.get_quadrature_points(),
          scratch.neumann_bc_values);

        temperature->boundary_conditions.neumann_bcs[face->boundary_id()]->set_time(
          time_stepping.get_current_time());
        temperature->boundary_conditions.neumann_bcs[face->boundary_id()]->value_list(
          scratch.temperature_fe_face_values.get_quadrature_points(),
          scratch.old_neumann_bc_values);

        // Loop over face quadrature points
        for (unsigned int q = 0; q < scratch.n_face_q_points; ++q)
        {
          // Extract the test function's values at the face quadrature points
          for (unsigned int i = 0; i < scratch.dofs_per_cell; ++i)
            scratch.face_phi[i] =
              scratch.temperature_fe_face_values.shape_value(i,q);

          // Loop over the degrees of freedom
          for (unsigned int i = 0; i < scratch.dofs_per_cell; ++i)
            data.local_rhs(i) +=
              scratch.face_phi[i] * (
                gamma[0] *
                scratch.neumann_bc_values[q]
                +
                gamma[1] *
                scratch.old_neumann_bc_values[q]
                +
                gamma[2] *
                scratch.old_old_neumann_bc_values[q]) *
              scratch.temperature_fe_face_values.JxW(q);
        } // Loop over face quadrature points
      } // Loop over the faces of the cell
} // assemble_local_rhs

template <int dim>
void HeatEquation<dim>::copy_local_to_global_rhs
(const Copy  &data)
{
  temperature->constraints.distribute_local_to_global(
    data.local_rhs,
    data.local_dof_indices,
    rhs,
    data.local_matrix_for_inhomogeneous_bc);
}

} // namespace RMHD

// explicit instantiations
template void RMHD::HeatEquation<2>::assemble_rhs();
template void RMHD::HeatEquation<3>::assemble_rhs();

template void RMHD::HeatEquation<2>::assemble_local_rhs
(const typename DoFHandler<2>::active_cell_iterator         &,
 RMHD::AssemblyData::HeatEquation::RightHandSide::Scratch<2>&,
 RMHD::AssemblyData::HeatEquation::RightHandSide::Copy      &);

template void RMHD::HeatEquation<3>::assemble_local_rhs
(const typename DoFHandler<3>::active_cell_iterator         &,
 RMHD::AssemblyData::HeatEquation::RightHandSide::Scratch<3>&,
 RMHD::AssemblyData::HeatEquation::RightHandSide::Copy      &);

template void RMHD::HeatEquation<2>::copy_local_to_global_rhs
(const RMHD::AssemblyData::HeatEquation::RightHandSide::Copy &);
template void RMHD::HeatEquation<3>::copy_local_to_global_rhs
(const RMHD::AssemblyData::HeatEquation::RightHandSide::Copy &);<|MERGE_RESOLUTION|>--- conflicted
+++ resolved
@@ -35,12 +35,8 @@
   // Initiate the quadrature formula for exact numerical integration
   const QGauss<dim-1>   face_quadrature_formula(temperature->fe_degree + 1);
 
-<<<<<<< HEAD
   // Set up the lambda function for the local assembly operation
-=======
-  // Set up the lamba function for the local assembly operation
   using Scratch = typename AssemblyData::HeatEquation::RightHandSide::Scratch<dim>;
->>>>>>> e12e7c06
   auto worker =
     [this](const typename DoFHandler<dim>::active_cell_iterator     &cell,
            Scratch  &scratch,
