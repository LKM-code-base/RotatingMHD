#include <rotatingMHD/convection_diffusion_solver.h>

#include <deal.II/base/work_stream.h>
#include <deal.II/numerics/matrix_tools.h>
#include <deal.II/grid/filtered_iterator.h>
#include <deal.II/fe/fe_nothing.h>

namespace RMHD
{

using Copy = AssemblyData::HeatEquation::RightHandSide::Copy;

template <int dim>
void HeatEquation<dim>::assemble_rhs()
{
  if (parameters.verbose)
    *pcout << "  Heat Equation: Assembling right hand side...";

  TimerOutput::Scope  t(*computing_timer,
                        "Heat equation: RHS assembly");

  // Reset data
  rhs = 0.;

  // Dummy finite element for when the velocity is given by a function
  const FESystem<dim> dummy_fe_system(FE_Nothing<dim>(2), dim);

  // Create pointer to the pertinent finite element
  const FiniteElement<dim>* const velocity_fe =
              (velocity != nullptr) ? &velocity->get_finite_element() : &dummy_fe_system;

  // Set polynomial degree of the velocity. If the velicity is given
  // by a function the degree is hardcoded to 2.
  const unsigned int velocity_fe_degree =
                        (velocity != nullptr) ? velocity->fe_degree() : 2;

  // Set polynomial degree of the source function.
  // Hardcoded to match that of the velocity.
  const int p_degree_source_function = temperature->fe_degree();

  // Set polynomial degree of the Neumann boundary condition function.
  // Hardcoded to match that of the velocity.
  const int p_degree_neumann_function = temperature->fe_degree();

  // Compute the highest polynomial degree from all the integrands
  const int p_degree = std::max(temperature->fe_degree() + p_degree_source_function,
                                2 * temperature->fe_degree() + velocity_fe_degree - 1);

  // Initiate the quadrature formula for exact numerical integration
  const QGauss<dim>   quadrature_formula(std::ceil(0.5 * double(p_degree + 1)));

  // Compute the highest polynomial degree from all the boundary integrands
  const int face_p_degree = temperature->fe_degree() + p_degree_neumann_function;

  // Initiate the quadrature formula for exact numerical integration
  const QGauss<dim-1>   face_quadrature_formula(std::ceil(0.5 * double(face_p_degree + 1)));

  // Set up the lamba function for the local assembly operation
  using Scratch = typename AssemblyData::HeatEquation::RightHandSide::Scratch<dim>;
  auto worker =
    [this](const typename DoFHandler<dim>::active_cell_iterator     &cell,
           Scratch  &scratch,
           Copy     &data)
    {
      this->assemble_local_rhs(cell,
                               scratch,
                               data);
    };

  // Set up the lamba function for the copy local to global operation
  auto copier =
    [this](const Copy &data)
    {
      this->copy_local_to_global_rhs(data);
    };

  // Assemble using the WorkStream approach
  using CellFilter =
    FilteredIterator<typename DoFHandler<dim>::active_cell_iterator>;

  const UpdateFlags temperature_update_flags = update_values|
                                               update_gradients|
                                               update_quadrature_points|
                                               update_JxW_values;
  const UpdateFlags temperature_face_update_flags = update_values|
                                                    update_quadrature_points|
                                                    update_JxW_values;
  WorkStream::run
  (CellFilter(IteratorFilters::LocallyOwnedCell(),
              temperature->get_dof_handler().begin_active()),
   CellFilter(IteratorFilters::LocallyOwnedCell(),
              temperature->get_dof_handler().end()),
   worker,
   copier,
<<<<<<< HEAD
   AssemblyData::HeatEquation::RightHandSide::Scratch<dim>(
    *mapping,
    quadrature_formula,
    face_quadrature_formula,
    temperature->get_finite_element(),
    update_JxW_values |
    update_values|
    update_gradients|
    update_quadrature_points,
    update_JxW_values |
    update_values |
    update_quadrature_points,
    *velocity_fe,
    update_values),
   AssemblyData::HeatEquation::RightHandSide::Copy(temperature->get_finite_element().dofs_per_cell));
=======
   Scratch(*mapping,
           quadrature_formula,
           face_quadrature_formula,
           temperature->fe,
           temperature_update_flags,
           temperature_face_update_flags,
           *velocity_fe,
           update_values),
   Copy(temperature->fe.dofs_per_cell));
>>>>>>> e12e7c06

  // Compress global data
  rhs.compress(VectorOperation::add);

  // Compute the L2 norm of the right hand side
  rhs_norm = rhs.l2_norm();

  if (parameters.verbose)
    *pcout << " done!" << std::endl
           << "    Right-hand side's L2-norm = "
           << std::scientific << std::setprecision(6)
           << rhs_norm
           << std::endl;
}

template <int dim>
void HeatEquation<dim>::assemble_local_rhs
(const typename DoFHandler<dim>::active_cell_iterator     &cell,
 AssemblyData::HeatEquation::RightHandSide::Scratch<dim>  &scratch,
 Copy &data)
{
  const typename Entities::ScalarBoundaryConditions<dim>::NeumannBCMapping
  &neumann_bcs = temperature->get_neumann_boundary_conditions();

  // Reset local data
  data.local_rhs                          = 0.;
  data.local_matrix_for_inhomogeneous_bc  = 0.;

  // VSIMEX coefficients
  const std::vector<double> alpha = time_stepping.get_alpha();
  const std::vector<double> beta  = time_stepping.get_beta();
  const std::vector<double> gamma = time_stepping.get_gamma();

  // Taylor extrapolation coefficients
  const std::vector<double> eta   = time_stepping.get_eta();

  // Local to global indices mapping
  cell->get_dof_indices(data.local_dof_indices);

  // Initialize weak forms of the right-hand side's terms
  std::vector<double>         explicit_temperature_term(scratch.n_q_points);
  std::vector<Tensor<1,dim>>  diffusion_term(scratch.n_q_points);
  std::vector<double>         heat_source_term(scratch.n_q_points);
  std::vector<double>         advection_term(scratch.n_q_points);

  // Temperature
  scratch.temperature_fe_values.reinit(cell);

  scratch.temperature_fe_values.get_function_values(
    temperature->old_solution,
    scratch.old_temperature_values);

  scratch.temperature_fe_values.get_function_values(
    temperature->old_old_solution,
    scratch.old_old_temperature_values);

  scratch.temperature_fe_values.get_function_gradients(
    temperature->old_solution,
    scratch.old_temperature_gradients);

  scratch.temperature_fe_values.get_function_gradients(
    temperature->old_old_solution,
    scratch.old_old_temperature_gradients);

  // Heat source
  if (source_term_ptr != nullptr)
  {
    source_term_ptr->set_time(time_stepping.get_previous_time());
    source_term_ptr->value_list(
      scratch.temperature_fe_values.get_quadrature_points(),
      scratch.old_old_source_term_values);

    source_term_ptr->set_time(time_stepping.get_current_time());
    source_term_ptr->value_list(
      scratch.temperature_fe_values.get_quadrature_points(),
      scratch.old_source_term_values);

    source_term_ptr->set_time(time_stepping.get_next_time());
    source_term_ptr->value_list(
      scratch.temperature_fe_values.get_quadrature_points(),
      scratch.source_term_values);

    // Loop over quadrature points
    for (unsigned int q = 0; q < scratch.n_q_points; ++q)
      heat_source_term[q] =
        1.0 * /* parameters.C7 */
        (gamma[0] *
         scratch.source_term_values[q]
         +
         gamma[1] *
         scratch.old_source_term_values[q]
         +
         gamma[2] *
         scratch.old_old_source_term_values[q]);
  }

  // Advection
  if (velocity != nullptr)
  {
    typename DoFHandler<dim>::active_cell_iterator
      velocity_cell(&temperature->get_triangulation(),
                    cell->level(),
                    cell->index(),
                    // Pointer to the velocity's DoFHandler
                    &velocity->get_dof_handler());

    scratch.velocity_fe_values.reinit(velocity_cell);

    const FEValuesExtractors::Vector  vector_extractor(0);

    scratch.velocity_fe_values[vector_extractor].get_function_values(
      velocity->old_solution,
      scratch.old_velocity_values);

    scratch.velocity_fe_values[vector_extractor].get_function_values(
      velocity->old_old_solution,
      scratch.old_old_velocity_values);

    if (parameters.convective_term_time_discretization ==
            RunTimeParameters::ConvectiveTermTimeDiscretization::fully_explicit &&
          (velocity != nullptr || velocity_function_ptr != nullptr))
      for (unsigned int q = 0; q < scratch.n_q_points; ++q)
        advection_term[q] =
          beta[0] *
          scratch.old_velocity_values[q] *
          scratch.old_temperature_gradients[q]
          +
          beta[1] *
          scratch.old_old_velocity_values[q] *
          scratch.old_old_temperature_gradients[q];
  }
  else if (velocity_function_ptr != nullptr)
  {
    velocity_function_ptr->value_list(
      scratch.temperature_fe_values.get_quadrature_points(),
      scratch.velocity_values);

    if (parameters.convective_term_time_discretization ==
          RunTimeParameters::ConvectiveTermTimeDiscretization::fully_explicit &&
            (velocity != nullptr || velocity_function_ptr != nullptr))
      for (unsigned int q = 0; q < scratch.n_q_points; ++q)
        advection_term[q] =
          beta[0] *
          scratch.velocity_values[q] *
          scratch.old_temperature_gradients[q]
          +
          beta[1] *
          scratch.velocity_values[q] *
          scratch.old_old_temperature_gradients[q];
  }

  // Loop over quadrature points
  for (unsigned int q = 0; q < scratch.n_q_points; ++q)
  {
    // Evaluate the weak form of the right-hand side's terms at
    // the quadrature point
    explicit_temperature_term[q] =
              alpha[1] / time_stepping.get_next_step_size() *
              scratch.old_temperature_values[q]
              +
              alpha[2] / time_stepping.get_next_step_size() *
              scratch.old_old_temperature_values[q];

    diffusion_term[q] =
              parameters.C4 *
              (gamma[1] *
               scratch.old_temperature_gradients[q]
               +
               gamma[2] *
               scratch.old_old_temperature_gradients[q]);

    // Extract test function values at the quadrature points
    for (unsigned int i = 0; i < scratch.dofs_per_cell; ++i)
    {
      scratch.phi[i]      = scratch.temperature_fe_values.shape_value(i,q);
      scratch.grad_phi[i] = scratch.temperature_fe_values.shape_grad(i,q);
    }

    // Loop over local degrees of freedom
    for (unsigned int i = 0; i < scratch.dofs_per_cell; ++i)
    {
      // Local right hand side (Domain integrals)
      data.local_rhs(i) -=
          (scratch.grad_phi[i] *
           diffusion_term[q]
           -
           scratch.phi[i] *
           (heat_source_term[q]
            -
            explicit_temperature_term[q]
            -
            advection_term[q])) *
          scratch.temperature_fe_values.JxW(q);

      // Loop over the i-th column's rows of the local matrix
      // for the case of inhomogeneous Dirichlet boundary conditions
      if (temperature->get_constraints().is_inhomogeneously_constrained(
            data.local_dof_indices[i]))
        for (unsigned int j = 0; j < scratch.dofs_per_cell; ++j)
        {
          data.local_matrix_for_inhomogeneous_bc(j,i) +=
              (alpha[0] /
               time_stepping.get_next_step_size() *
               scratch.phi[j] *
               scratch.phi[i]
               +
               gamma[0] *
               parameters.C4 *
               scratch.grad_phi[j] *
               scratch.grad_phi[i]) *
              scratch.temperature_fe_values.JxW(q);

          if (parameters.convective_term_time_discretization ==
                RunTimeParameters::ConvectiveTermTimeDiscretization::semi_implicit &&
              (velocity != nullptr || velocity_function_ptr != nullptr))
            data.local_matrix_for_inhomogeneous_bc(j,i) +=
              (scratch.phi[j] * (
                 (velocity != nullptr)
                 ? (eta[0] *
                    scratch.old_velocity_values[q]
                    +
                    eta[1] *
                    scratch.old_old_velocity_values[q])
                 : scratch.velocity_values[q]) *
               scratch.grad_phi[i]) *
              scratch.temperature_fe_values.JxW(q);
        } // Loop over the i-th column's rows of the local matrix
    } // Loop over local degrees of freedom
  } // Loop over quadrature points

  // Loop over the faces of the cell
  if (!neumann_bcs.empty())
    if (cell->at_boundary())
      for (const auto &face : cell->face_iterators())
        if (face->at_boundary() &&
            neumann_bcs.find(face->boundary_id()) != neumann_bcs.end())
        {
          // Neumann boundary condition
          scratch.temperature_fe_face_values.reinit(cell, face);

          const types::boundary_id  boundary_id{face->boundary_id()};
          const std::vector<Point<dim>> face_quadrature_points{scratch.temperature_fe_face_values.get_quadrature_points()};

          neumann_bcs.at(boundary_id)->set_time(time_stepping.get_previous_time());
          neumann_bcs.at(boundary_id)->value_list(face_quadrature_points,
                                                  scratch.old_old_neumann_bc_values);

          neumann_bcs.at(boundary_id)->set_time(time_stepping.get_current_time());
          neumann_bcs.at(boundary_id)->value_list(face_quadrature_points,
                                                  scratch.old_neumann_bc_values);

          neumann_bcs.at(boundary_id)->set_time(time_stepping.get_next_time());
          neumann_bcs.at(boundary_id)->value_list(face_quadrature_points,
                                                  scratch.neumann_bc_values);

          // Loop over face quadrature points
          for (unsigned int q = 0; q < scratch.n_face_q_points; ++q)
          {
            // Extract the test function's values at the face quadrature points
            for (unsigned int i = 0; i < scratch.dofs_per_cell; ++i)
              scratch.face_phi[i] =
                scratch.temperature_fe_face_values.shape_value(i,q);

            // Loop over the degrees of freedom
            for (unsigned int i = 0; i < scratch.dofs_per_cell; ++i)
              data.local_rhs(i) +=
                scratch.face_phi[i] * (
                  gamma[0] *
                  scratch.neumann_bc_values[q]
                  +
                  gamma[1] *
                  scratch.old_neumann_bc_values[q]
                  +
                  gamma[2] *
                  scratch.old_old_neumann_bc_values[q]) *
                scratch.temperature_fe_face_values.JxW(q);
          } // Loop over face quadrature points
        } // Loop over the faces of the cell
} // assemble_local_rhs

template <int dim>
void HeatEquation<dim>::copy_local_to_global_rhs
(const Copy  &data)
{
  temperature->get_constraints().distribute_local_to_global(
    data.local_rhs,
    data.local_dof_indices,
    rhs,
    data.local_matrix_for_inhomogeneous_bc);
}

} // namespace RMHD

// explicit instantiations
template void RMHD::HeatEquation<2>::assemble_rhs();
template void RMHD::HeatEquation<3>::assemble_rhs();

template void RMHD::HeatEquation<2>::assemble_local_rhs
(const typename DoFHandler<2>::active_cell_iterator         &,
 RMHD::AssemblyData::HeatEquation::RightHandSide::Scratch<2>&,
 RMHD::AssemblyData::HeatEquation::RightHandSide::Copy      &);

template void RMHD::HeatEquation<3>::assemble_local_rhs
(const typename DoFHandler<3>::active_cell_iterator         &,
 RMHD::AssemblyData::HeatEquation::RightHandSide::Scratch<3>&,
 RMHD::AssemblyData::HeatEquation::RightHandSide::Copy      &);

template void RMHD::HeatEquation<2>::copy_local_to_global_rhs
(const RMHD::AssemblyData::HeatEquation::RightHandSide::Copy &);
template void RMHD::HeatEquation<3>::copy_local_to_global_rhs
(const RMHD::AssemblyData::HeatEquation::RightHandSide::Copy &);<|MERGE_RESOLUTION|>--- conflicted
+++ resolved
@@ -92,33 +92,15 @@
               temperature->get_dof_handler().end()),
    worker,
    copier,
-<<<<<<< HEAD
-   AssemblyData::HeatEquation::RightHandSide::Scratch<dim>(
-    *mapping,
-    quadrature_formula,
-    face_quadrature_formula,
-    temperature->get_finite_element(),
-    update_JxW_values |
-    update_values|
-    update_gradients|
-    update_quadrature_points,
-    update_JxW_values |
-    update_values |
-    update_quadrature_points,
-    *velocity_fe,
-    update_values),
-   AssemblyData::HeatEquation::RightHandSide::Copy(temperature->get_finite_element().dofs_per_cell));
-=======
    Scratch(*mapping,
            quadrature_formula,
            face_quadrature_formula,
-           temperature->fe,
+           temperature->get_finite_element(),
            temperature_update_flags,
            temperature_face_update_flags,
            *velocity_fe,
            update_values),
-   Copy(temperature->fe.dofs_per_cell));
->>>>>>> e12e7c06
+   Copy(temperature->get_finite_element().dofs_per_cell));
 
   // Compress global data
   rhs.compress(VectorOperation::add);
