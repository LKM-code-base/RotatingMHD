--- conflicted
+++ resolved
@@ -31,8 +31,8 @@
   using Scratch = typename AssemblyData::HeatEquation::ConstantMatrices::Scratch<dim>;
   auto worker =
     [this](const typename DoFHandler<dim>::active_cell_iterator         &cell,
-           Scratch   &scratch,
-           AssemblyData::HeatEquation::ConstantMatrices::Copy           &data)
+           Scratch  &scratch,
+           Copy     &data)
     {
       this->assemble_local_constant_matrices(cell,
                                              scratch,
@@ -57,22 +57,11 @@
               temperature->get_dof_handler().end()),
    worker,
    copier,
-<<<<<<< HEAD
-   AssemblyData::HeatEquation::ConstantMatrices::Scratch<dim>(
-    *mapping,
-    quadrature_formula,
-    temperature->get_finite_element(),
-    update_values|
-    update_gradients|
-    update_JxW_values),
-   AssemblyData::HeatEquation::ConstantMatrices::Copy(temperature->get_finite_element().dofs_per_cell));
-=======
    Scratch(*mapping,
            quadrature_formula,
-           temperature->fe,
+           temperature->get_finite_element(),
            update_values|update_gradients|update_JxW_values),
-   Copy(temperature->fe.dofs_per_cell));
->>>>>>> e12e7c06
+   Copy(temperature->get_finite_element().dofs_per_cell));
 
   // Compress global data
   mass_matrix.compress(VectorOperation::add);
