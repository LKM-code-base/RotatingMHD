--- conflicted
+++ resolved
@@ -73,27 +73,13 @@
               temperature->get_dof_handler().end()),
    worker,
    copier,
-<<<<<<< HEAD
-   AssemblyData::HeatEquation::AdvectionMatrix::Scratch<dim>(
-    *mapping,
-    quadrature_formula,
-    temperature->get_finite_element(),
-    update_values|
-    update_gradients|
-    update_JxW_values |
-    update_quadrature_points,
-    *velocity_fe,
-    update_values),
-   AssemblyData::HeatEquation::AdvectionMatrix::Copy(temperature->get_finite_element().dofs_per_cell));
-=======
    Scratch(*mapping,
            quadrature_formula,
-           temperature->fe,
+           temperature->get_finite_element(),
            advection_update_flags,
            *velocity_fe,
            update_values),
-   Copy(temperature->fe.dofs_per_cell));
->>>>>>> e12e7c06
+   Copy(temperature->get_finite_element().dofs_per_cell));
 
   // Compress global data
   advection_matrix.compress(VectorOperation::add);
