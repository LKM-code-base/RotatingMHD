--- conflicted
+++ resolved
@@ -158,11 +158,6 @@
 template <int dim>
 void VectorEntity<dim>::setup_dofs()
 {
-<<<<<<< HEAD
-  if (!this->flag_child_entity)
-    (this->dof_handler)->distribute_dofs(this->fe);
-=======
->>>>>>> a18c2263
   if (this->flag_child_entity)
   {
     AssertThrow(this->dof_handler != nullptr,
@@ -644,11 +639,6 @@
 template <int dim>
 void ScalarEntity<dim>::setup_dofs()
 {
-<<<<<<< HEAD
-  if (!this->flag_child_entity)
-    (this->dof_handler)->distribute_dofs(this->fe);
-=======
->>>>>>> a18c2263
   if (this->flag_child_entity)
   {
     AssertThrow(this->dof_handler != nullptr,
