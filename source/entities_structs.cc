--- conflicted
+++ resolved
@@ -142,18 +142,15 @@
 template <int dim>
 void VectorEntity<dim>::apply_boundary_conditions()
 {
-<<<<<<< HEAD
   AssertThrow(boundary_conditions.regularity_guaranteed(),
               ExcMessage("No boundary conditions were set for the \""
                           + this->name + "\" entity"));
-=======
   Assert(!this->flag_setup_dofs, ExcMessage("Setup dofs was not called."));
   {
     ConditionalOStream  pcout(std::cout,
                               Utilities::MPI::this_mpi_process(this->mpi_communicator) == 0);
     boundary_conditions.print_summary(pcout, this->name);
   }
->>>>>>> 4d5d3778
 
   using FunctionMap = std::map<types::boundary_id,
                               const Function<dim> *>;
@@ -492,18 +489,15 @@
 template <int dim>
 void ScalarEntity<dim>::apply_boundary_conditions()
 {
-<<<<<<< HEAD
   AssertThrow(boundary_conditions.regularity_guaranteed(),
               ExcMessage("No boundary conditions were set for the \""
                           + this->name + "\" entity"));
-=======
   Assert(!this->flag_setup_dofs, ExcMessage("Setup dofs was not called."));
   {
     ConditionalOStream  pcout(std::cout,
                               Utilities::MPI::this_mpi_process(this->mpi_communicator) == 0);
     boundary_conditions.print_summary(pcout, this->name);
   }
->>>>>>> 4d5d3778
 
   using FunctionMap = std::map<types::boundary_id,
                               const Function<dim> *>;
