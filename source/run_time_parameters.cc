/*
 * run_time_parameters.cc
 *
 *  Created on: Jul 19, 2020
 *      Author: sg
 */

#include <rotatingMHD/run_time_parameters.h>

#include <fstream>

namespace RMHD
{

using namespace dealii;

namespace RunTimeParameters
{
// In the constructor of this class we declare all the parameters. The
// details of how this works have been discussed elsewhere, for example in
// step-19 and step-29.
ParameterSet::ParameterSet()
:
time_stepping_parameters(),
projection_method(ProjectionMethod::rotational),
convection_term_form(ConvectionTermForm::skewsymmetric),
Re(1.0),
n_global_refinements(0),
p_fe_degree(1),
n_maximum_iterations(1000),
solver_krylov_size(30),
solver_off_diagonals(60),
solver_update_preconditioner(15),
relative_tolerance(1e-6),
solver_diag_strength(0.01),
<<<<<<< HEAD
verbose(true),
flag_DFG_benchmark(false),
graphical_output_interval(15)
=======
flag_verbose_output(true),
flag_semi_implicit_convection(true),
graphical_output_interval(15),
terminal_output_interval(1),
flag_spatial_convergence_test(true),
initial_refinement_level(3),
final_refinement_level(8),
time_step_scaling_factor(1./10.)
>>>>>>> b44f5905
{}

ParameterSet::ParameterSet(const std::string &parameter_filename)
:
ParameterSet()
{
  ParameterHandler prm;
  declare_parameters(prm);

  std::ifstream parameter_file(parameter_filename.c_str());

  if (!parameter_file)
  {
    parameter_file.close();

    std::ostringstream message;
    message << "Input parameter file <"
            << parameter_filename << "> not found. Creating a"
            << std::endl
            << "template file of the same name."
            << std::endl;

    std::ofstream parameter_out(parameter_filename.c_str());
    prm.print_parameters(parameter_out,
                         ParameterHandler::OutputStyle::Text);

    AssertThrow(false, ExcMessage(message.str().c_str()));
  }

  prm.parse_input(parameter_file);

  parse_parameters(prm);
}

void ParameterSet::declare_parameters(ParameterHandler &prm)
{

  TimeDiscretization::TimeSteppingParameters::declare_parameters(prm);

  prm.declare_entry("projection_method",
                    "rotational",
                    Patterns::Selection("rotational|standard"),
                    " Projection method to implement. ");

  prm.declare_entry("convection_term_form",
                    "skewsymmetric",
                    Patterns::Selection("standard|skewsymmetric|divergence|rotational"),
                    " Form the of the convection term to implement. ");

  prm.enter_subsection("Physical parameters");
  {
    prm.declare_entry("Reynolds_number",
                      "1.",
                      Patterns::Double(0.),
                      "The kinetic Reynolds number.");
  }
  prm.leave_subsection();


  prm.enter_subsection("Spatial discretization parameters");
  {
    prm.declare_entry("n_global_refinements",
                      "0",
                      Patterns::Integer(0),
                      "Number of global refinements done on the input mesh.");
    prm.declare_entry("p_fe_degree",
                      "1",
                      Patterns::Integer(1, 5),
                      " The polynomial degree of the pressure finite" 
                        "element. ");
  }
  prm.leave_subsection();

  prm.enter_subsection("Parameters of the diffusion-step solver");
  {
    prm.declare_entry("n_maximum_iterations",
                      "1000",
                      Patterns::Integer(1, 1000),
                      "Maximum number of iterations done of diffusion-step "
                      "solver.");

    prm.declare_entry("relative_tolerance",
                      "1e-12",
                      Patterns::Double(0.),
                      "Relative tolerance of the diffusion-step solver.");

    prm.declare_entry("gmres_restart_parameter",
                      "30",
                      Patterns::Integer(1),
                      "Parameter which controls the size of the Krylov subspace "
                      "in the GMRES algorithm.");

    prm.declare_entry("solver_off_diagonals",
                      "60",
                      Patterns::Integer(0),
                      "The number of off-diagonal elements ILU must compute.");

    prm.declare_entry("solver_diag_strength",
                      "0.01",
                      Patterns::Double(0.),
                      "Diagonal strengthening coefficient.");

    prm.declare_entry("update_frequency_preconditioner",
                      "15",
                      Patterns::Integer(1),
                      "The number of time steps after which the preconditioner "
                      "is updated.");
  }
  prm.leave_subsection();

  prm.enter_subsection("Convergence test parameters");
  {
    prm.declare_entry("flag_spatial_convergence_test",
                      "true",
                      Patterns::Bool(),
                      "Choses between an spatial or temporal "
                      "convergence test");
    prm.declare_entry("initial_refinement_level",
                      "3",
                      Patterns::Integer(1),
                      "The initial refinement level of the test");
    prm.declare_entry("final_refinement_level",
                      "8",
                      Patterns::Integer(1),
                      "The final refinement level of the test");
    prm.declare_entry("temporal_convergence_cycles",
                      "6",
                      Patterns::Integer(1),
                      "The amount of cycles for the temporal convergence test");
    prm.declare_entry("time_step_scaling_factor",
                      "0.1",
                      Patterns::Double(0.),
                      "The scaling factor of the temporal convergence test");
  }
  prm.leave_subsection();

  prm.declare_entry("verbosity_flag",
                    "true",
                    Patterns::Bool(),
                    "Verbosity flag.");

  prm.declare_entry("semi_implicit_convection_flag",
                    "true",
                    Patterns::Bool(),
                    "Flag determing the treatment of the convection"
                    " term inside the VSIMEX method.");

  prm.declare_entry("graphical_output_frequency",
                    "1",
                    Patterns::Integer(1),
                    "Graphical output frequency. ");

  prm.declare_entry("diagnostics_output_frequency",
                    "1",
                    Patterns::Integer(1),
                    "Output frequency of diagnostic data on the terminal.");

}


void ParameterSet::parse_parameters(ParameterHandler &prm)
{
  time_stepping_parameters.parse_parameters(prm);

  if (prm.get("projection_method") == std::string("rotational"))
    projection_method = ProjectionMethod::rotational;
  else if (prm.get("projection_method") == std::string("standard"))
    projection_method = ProjectionMethod::standard;
  else
    AssertThrow(false,
                ExcMessage("Unexpected projection method."));

  if (prm.get("convection_term_form") == std::string("standard"))
    convection_term_form = ConvectionTermForm::standard;
  else if (prm.get("convection_term_form") == std::string("skewsymmetric"))
    convection_term_form = ConvectionTermForm::skewsymmetric;
  else if (prm.get("convection_term_form") == std::string("divergence"))
    convection_term_form = ConvectionTermForm::divergence;
  else if (prm.get("convection_term_form") == std::string("rotational"))
    convection_term_form = ConvectionTermForm::rotational;
  else
    AssertThrow(false,
                ExcMessage("Unexpected convection term form."));
  

  prm.enter_subsection("Physical parameters");
  {
    Re  = prm.get_double("Reynolds_number");

    Assert(Re > 0, ExcLowerRange(Re, 0));
  }
  prm.leave_subsection();

  prm.enter_subsection("Spatial discretization parameters");
  {
    n_global_refinements  = prm.get_integer("n_global_refinements");

    p_fe_degree           = prm.get_integer("p_fe_degree");

    Assert(n_global_refinements > 0, ExcLowerRange(n_global_refinements, 0));
  }
  prm.leave_subsection();

  prm.enter_subsection("Parameters of the diffusion-step solver");
  {
    n_maximum_iterations  = prm.get_integer("n_maximum_iterations");

    relative_tolerance    = prm.get_double("relative_tolerance");

    solver_krylov_size    = prm.get_integer("gmres_restart_parameter");

    solver_off_diagonals  = prm.get_integer("solver_off_diagonals");

    solver_diag_strength  = prm.get_double("solver_diag_strength");

    solver_update_preconditioner  = prm.get_integer("update_frequency_preconditioner");
  
    Assert(n_maximum_iterations > 0, ExcLowerRange(n_maximum_iterations, 0));
    Assert(relative_tolerance > 0, ExcLowerRange(relative_tolerance, 0));
    Assert(solver_krylov_size > 0, ExcLowerRange(solver_krylov_size, 0));
    Assert(solver_off_diagonals > 0, ExcLowerRange(solver_off_diagonals, 0));
    Assert(solver_diag_strength > 0, ExcLowerRange(solver_diag_strength, 0));
    Assert(solver_update_preconditioner > 0, ExcLowerRange(solver_update_preconditioner, 0));
  }
  prm.leave_subsection();

  prm.enter_subsection("Convergence test parameters");
  {
    flag_spatial_convergence_test = prm.get_bool("flag_spatial_convergence_test");

    initial_refinement_level = prm.get_integer("initial_refinement_level");

    final_refinement_level = prm.get_integer("final_refinement_level");

    temporal_convergence_cycles = prm.get_integer("temporal_convergence_cycles");

    time_step_scaling_factor = prm.get_double("time_step_scaling_factor");
  }
  prm.leave_subsection();

<<<<<<< HEAD
  verbose       = prm.get_bool("verbosity_flag");
  /*
   * Is this still necessary?
   */
  flag_DFG_benchmark        = prm.get_bool("flag_DFG_benchmark");
=======
  flag_verbose_output           = prm.get_bool("verbosity_flag");
  flag_semi_implicit_convection = prm.get_bool("semi_implicit_convection_flag");
>>>>>>> b44f5905

  graphical_output_interval = prm.get_integer("graphical_output_frequency");
  terminal_output_interval  = prm.get_integer("diagnostics_output_frequency");
}

} // namespace RunTimeParameters
  
} // namespace RMHD<|MERGE_RESOLUTION|>--- conflicted
+++ resolved
@@ -33,12 +33,7 @@
 solver_update_preconditioner(15),
 relative_tolerance(1e-6),
 solver_diag_strength(0.01),
-<<<<<<< HEAD
 verbose(true),
-flag_DFG_benchmark(false),
-graphical_output_interval(15)
-=======
-flag_verbose_output(true),
 flag_semi_implicit_convection(true),
 graphical_output_interval(15),
 terminal_output_interval(1),
@@ -46,7 +41,6 @@
 initial_refinement_level(3),
 final_refinement_level(8),
 time_step_scaling_factor(1./10.)
->>>>>>> b44f5905
 {}
 
 ParameterSet::ParameterSet(const std::string &parameter_filename)
@@ -287,16 +281,8 @@
   }
   prm.leave_subsection();
 
-<<<<<<< HEAD
-  verbose       = prm.get_bool("verbosity_flag");
-  /*
-   * Is this still necessary?
-   */
-  flag_DFG_benchmark        = prm.get_bool("flag_DFG_benchmark");
-=======
-  flag_verbose_output           = prm.get_bool("verbosity_flag");
+  verbose                       = prm.get_bool("verbosity_flag");
   flag_semi_implicit_convection = prm.get_bool("semi_implicit_convection_flag");
->>>>>>> b44f5905
 
   graphical_output_interval = prm.get_integer("graphical_output_frequency");
   terminal_output_interval  = prm.get_integer("diagnostics_output_frequency");
