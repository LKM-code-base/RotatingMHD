--- conflicted
+++ resolved
@@ -120,13 +120,11 @@
                       Patterns::Integer(1, 5),
                       " The polynomial degree of the pressure finite" 
                         "element. ");
-<<<<<<< HEAD
     prm.declare_entry("temperature_fe_degree",
                       "1",
                       Patterns::Integer(1, 5),
                       " The polynomial degree of the temperature finite" 
                         "element. ");
-=======
     prm.declare_entry("refinement_and_coarsening_max_level",
                       "0",
                       Patterns::Integer(0),
@@ -137,7 +135,6 @@
                       Patterns::Integer(0),
                       "Minimum refinement and coarsening level"
                       " allowed.");
->>>>>>> 5778e1a7
   }
   prm.leave_subsection();
 
@@ -276,23 +273,19 @@
 
     p_fe_degree           = prm.get_integer("p_fe_degree");
 
-<<<<<<< HEAD
     temperature_fe_degree = prm.get_integer("temperature_fe_degree");
+
+    refinement_and_coarsening_max_level = prm.get_integer("refinement_and_coarsening_max_level");
+
+    refinement_and_coarsening_min_level = prm.get_integer("refinement_and_coarsening_min_level");
 
     Assert(n_global_refinements > 0, ExcLowerRange(n_global_refinements, 0));
     Assert(p_fe_degree > 0, ExcLowerRange(p_fe_degree, 0));
     Assert(temperature_fe_degree > 0, ExcLowerRange(temperature_fe_degree, 0));
-=======
-    refinement_and_coarsening_max_level = prm.get_integer("refinement_and_coarsening_max_level");
-
-    refinement_and_coarsening_min_level = prm.get_integer("refinement_and_coarsening_min_level");
-
-    Assert(n_global_refinements > 0, ExcLowerRange(n_global_refinements, 0));
     Assert(refinement_and_coarsening_max_level > 0, 
            ExcLowerRange(refinement_and_coarsening_max_level, 0));
     Assert(refinement_and_coarsening_min_level > 0, 
            ExcLowerRange(refinement_and_coarsening_min_level, 0));
->>>>>>> 5778e1a7
   }
   prm.leave_subsection();
 
