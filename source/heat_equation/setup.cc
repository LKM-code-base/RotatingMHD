#include <rotatingMHD/heat_equation.h>

#include <deal.II/dofs/dof_tools.h>
#ifdef USE_PETSC_LA
  #include <deal.II/lac/dynamic_sparsity_pattern.h>
  #include <deal.II/lac/sparsity_tools.h>
#else
  #include <deal.II/lac/trilinos_sparsity_pattern.h>
#endif
#include <deal.II/numerics/vector_tools.h>

namespace RMHD
{

template <int dim>
void HeatEquation<dim>::setup()
{
  setup_matrices();

  setup_vectors();

  assemble_constant_matrices();
}

template <int dim>
void HeatEquation<dim>::setup_matrices()
{
  if (parameters.verbose)
    *pcout << "  Heat Equation: Setting up matrices...";

  TimerOutput::Scope  t(*computing_timer, "Heat Equation: Setup - Matrices");

  mass_matrix.clear();
  stiffness_matrix.clear();
  advection_matrix.clear();
  system_matrix.clear();

  {
    #ifdef USE_PETSC_LA
      DynamicSparsityPattern
      sparsity_pattern(temperature->locally_relevant_dofs);

      DoFTools::make_sparsity_pattern(
        *temperature->dof_handler,
        sparsity_pattern,
        temperature->constraints,
        false,
        Utilities::MPI::this_mpi_process(mpi_communicator));

      SparsityTools::distribute_sparsity_pattern
      (sparsity_pattern,
       temperature->locally_owned_dofs,
       mpi_communicator,
       temperature->locally_relevant_dofs);

      mass_matrix.reinit
      (temperature->locally_owned_dofs,
       temperature->locally_owned_dofs,
       sparsity_pattern,
       mpi_communicator);
      stiffness_matrix.reinit
      (temperature->locally_owned_dofs,
       temperature->locally_owned_dofs,
       sparsity_pattern,
       mpi_communicator);
      mass_plus_stiffness_matrix.reinit
      (temperature->locally_owned_dofs,
       temperature->locally_owned_dofs,
       sparsity_pattern,
       mpi_communicator);
      advection_matrix.reinit
      (temperature->locally_owned_dofs,
       temperature->locally_owned_dofs,
       sparsity_pattern,
       mpi_communicator);
      system_matrix.reinit
      (temperature->locally_owned_dofs,
       temperature->locally_owned_dofs,
       sparsity_pattern,
       mpi_communicator);

    #else
      TrilinosWrappers::SparsityPattern
      sparsity_pattern(temperature->locally_owned_dofs,
                       temperature->locally_owned_dofs,
                       temperature->locally_relevant_dofs,
                       mpi_communicator);

      DoFTools::make_sparsity_pattern(
        *temperature->dof_handler,
        sparsity_pattern,
        temperature->constraints,
        false,
        Utilities::MPI::this_mpi_process(mpi_communicator));

      sparsity_pattern.compress();

      mass_matrix.reinit(sparsity_pattern);
      stiffness_matrix.reinit(sparsity_pattern);
      mass_plus_stiffness_matrix.reinit(sparsity_pattern);
      advection_matrix.reinit(sparsity_pattern);
      system_matrix.reinit(sparsity_pattern);

    #endif
  }
  if (parameters.verbose)
    *pcout << " done!" << std::endl;
}

template <int dim>
void HeatEquation<dim>::
setup_vectors()
{
  if (parameters.verbose)
    *pcout << "  Heat Equation: Setting up vectors...";

  TimerOutput::Scope  t(*computing_timer, "Heat Equation: Setup - Vectors");

  // Initializing the temperature related vectors
  rhs.reinit(temperature->distributed_vector);

<<<<<<< HEAD
  // Initializing the velocity related vector
  if (!flag_ignore_advection && velocity != nullptr)
    extrapolated_velocity.reinit(velocity->solution);

=======
>>>>>>> d720a672
  if (parameters.verbose)
    *pcout << " done!" << std::endl;
}

template <int dim>
void HeatEquation<dim>::set_source_term(
  Function<dim> &source_term)
{
  source_term_ptr = &source_term;
}

} // namespace RMHD

// explicit instantiations
template void RMHD::HeatEquation<2>::setup();
template void RMHD::HeatEquation<3>::setup();

template void RMHD::HeatEquation<2>::setup_matrices();
template void RMHD::HeatEquation<3>::setup_matrices();

template void RMHD::HeatEquation<2>::setup_vectors();
template void RMHD::HeatEquation<3>::setup_vectors();

template void RMHD::HeatEquation<2>::set_source_term(Function<2> &);
template void RMHD::HeatEquation<3>::set_source_term(Function<3> &);<|MERGE_RESOLUTION|>--- conflicted
+++ resolved
@@ -119,13 +119,6 @@
   // Initializing the temperature related vectors
   rhs.reinit(temperature->distributed_vector);
 
-<<<<<<< HEAD
-  // Initializing the velocity related vector
-  if (!flag_ignore_advection && velocity != nullptr)
-    extrapolated_velocity.reinit(velocity->solution);
-
-=======
->>>>>>> d720a672
   if (parameters.verbose)
     *pcout << " done!" << std::endl;
 }
