--- conflicted
+++ resolved
@@ -101,20 +101,13 @@
   // Compress global data
   rhs.compress(VectorOperation::add);
 
-<<<<<<< HEAD
-  // Compute L2 norm
-=======
   // Compute the L2 norm of the right hand side
->>>>>>> bb2613ff
   rhs_norm = rhs.l2_norm();
 
   if (parameters.verbose)
     *pcout << " done!" << std::endl
            << "    Right-hand side's L2-norm = "
-<<<<<<< HEAD
-=======
            << std::scientific << std::setprecision(6)
->>>>>>> bb2613ff
            << rhs_norm
            << std::endl;
 }
