#include <rotatingMHD/boundary_conditions.h>

#include <deal.II/base/conditional_ostream.h>

#include <boost/core/demangle.hpp>

#include <typeinfo>
#include <iostream>
#include <string>

namespace RMHD
{

using namespace dealii;

namespace Entities
{

namespace internal
{
  constexpr char header[] = "+----------------------+"
      "------------------------------------------+";

  constexpr size_t column_width[2] = { 20, 40 };

  constexpr size_t line_width = 63;

  template<typename Stream, typename A>
  void add_line(Stream  &stream,
                const A &line)
  {
    stream << "| "
           << std::setw(line_width)
           << line
           << " |"
           << std::endl;
  }

  template<typename Stream, typename A, typename B>
  void add_line(Stream  &stream,
                const A &first_column,
                const B &second_column)
  {
    stream << "| "
           << std::setw(column_width[0]) << first_column
           << " | "
           << std::setw(column_width[1]) << second_column
           << " |"
           << std::endl;
  }

  template<typename A>
  std::string get_type_string(const A &object)
  {
    std::string typestr = boost::core::demangle(typeid(object).name());
    //                              123456789*123456789*
    std::size_t pos = typestr.find("RMHD::EquationData::");
    if (pos!=std::string::npos)
      typestr.erase(pos, 20);
    //                    123456789*123456789*
    pos = typestr.find("dealii::Functions::");
          if (pos!=std::string::npos)
            typestr.erase(pos, 19);
    //                    12345678
    pos = typestr.find("dealii::");
    if (pos!=std::string::npos)
      typestr.erase(pos, 8);
    //                    123456
    pos = typestr.find("RMHD::");
    if (pos!=std::string::npos)
      typestr.erase(pos, 6);

    return (typestr);
  }

  template<typename Stream>
  void add_header(Stream  &stream)
  {
    stream << std::left << header << std::endl;
  }

} // internal

template <int dim>
PeriodicBoundaryData<dim>::PeriodicBoundaryData
(const types::boundary_id first_boundary,
 const types::boundary_id second_boundary,
 const unsigned int       direction,
 const FullMatrix<double> rotation_matrix,
 const Tensor<1,dim>      offset)
:
boundary_pair(std::make_pair(first_boundary, second_boundary)),
direction(direction),
rotation_matrix(rotation_matrix),
offset(offset)
{}

template <int dim>
BoundaryConditionsBase<dim>::BoundaryConditionsBase(
  const parallel::distributed::Triangulation<dim> &triangulation)
:
triangulation(triangulation),
flag_extract_boundary_ids(true),
flag_datum_at_boundary(false),
flag_regularity_guaranteed(false)
{}

template <int dim>
std::vector<types::boundary_id>
BoundaryConditionsBase<dim>::get_unconstrained_boundary_ids()
{
  // Extracts the boundary indicators from the triangulation
  if (this->flag_extract_boundary_ids)
  {
    this->boundary_ids              = this->triangulation.get_boundary_ids();
    this->flag_extract_boundary_ids = false;
  }

  // Initiates the returns vector
  std::vector<types::boundary_id> unconstrained_boundaries;

  // Loops through the triangulation's boundary indicators and adds them
  // to the return vector if they are not constrained.
  for (const auto &boundary_id : this->boundary_ids)
    if (std::find(this->constrained_boundaries.begin(),
                  this->constrained_boundaries.end(),
                  boundary_id) == this->constrained_boundaries.end())
      unconstrained_boundaries.push_back(boundary_id);

  return unconstrained_boundaries;
}


template <int dim>
template <typename Stream>
void BoundaryConditionsBase<dim>::print_summary
(Stream &stream)
{
  if (dirichlet_bcs.size() != 0)
  {
    internal::add_line(stream, "Dirichlet boundary conditions");
    internal::add_line(stream, "Boundary id", "   Type name");

    for(auto &[key, value]: this->dirichlet_bcs)
      internal::add_line(stream,
                         key,
                         internal::get_type_string(*value));
  }

  if (periodic_bcs.size() != 0)
  {
    internal::add_line(stream, "Periodic boundary conditions");
    internal::add_line(stream, "1st id", "2nd id");

    for(const PeriodicBoundaryData<dim> &periodic_bc: this->periodic_bcs)
      internal::add_line(stream,
                         periodic_bc.boundary_pair.first,
                         periodic_bc.boundary_pair.second);
  }

  const std::vector<types::boundary_id> unconstrained_boundary_ids
    = get_unconstrained_boundary_ids();
  if (unconstrained_boundary_ids.size() != 0)
  {
    internal::add_line(stream, "Unconstrained boundary ids");

    std::stringstream strstream;
    for(const auto &boundary_id: unconstrained_boundary_ids)
      strstream << boundary_id << ", ";

    internal::add_line(stream, strstream.str().c_str());
  }
}


template <int dim>
ScalarBoundaryConditions<dim>::ScalarBoundaryConditions(
  const parallel::distributed::Triangulation<dim> &triangulation)
:
BoundaryConditionsBase<dim>(triangulation)
{}



template <int dim>
template <typename Stream>
void ScalarBoundaryConditions<dim>::print_summary
(Stream             &stream,
 const std::string  &name)
{
  internal::add_header(stream);

  {
    std::stringstream strstream;
    strstream << "Boundary conditions of the "
              << name
              << " entity";

    internal::add_line(stream, strstream.str().c_str());
  }

  internal::add_header(stream);

  BoundaryConditionsBase<dim>::print_summary(stream);

  if (neumann_bcs.size() != 0)
  {
    internal::add_line(stream, "Neumann boundary conditions");

    internal::add_line(stream, "Boundary id", "   Type name");

    for(const auto &[key, value]: neumann_bcs)
      internal::add_line(stream,
                         key,
                         internal::get_type_string(*value));
  }

  internal::add_header(stream);
}

template <int dim>
void ScalarBoundaryConditions<dim>::set_periodic_bcs(
  const types::boundary_id  first_boundary,
  const types::boundary_id  second_boundary,
  const unsigned int        direction,
  const FullMatrix<double>  rotation_matrix,
  const Tensor<1,dim>       offset)
{
  check_boundary_id(first_boundary);
  check_boundary_id(second_boundary);

  this->constrained_boundaries.push_back(first_boundary);
  this->constrained_boundaries.push_back(second_boundary);

  this->periodic_bcs.emplace_back(first_boundary,
                                  second_boundary,
                                  direction,
                                  rotation_matrix,
                                  offset);

  this->flag_regularity_guaranteed = true;
}

template <int dim>
void ScalarBoundaryConditions<dim>::set_dirichlet_bcs(
  const types::boundary_id             boundary_id,
  const std::shared_ptr<Function<dim>> &function,
  const bool                           time_dependent)
{
  check_boundary_id(boundary_id);

  this->constrained_boundaries.push_back(boundary_id);

  if (function.get() == nullptr)
    this->dirichlet_bcs[boundary_id] = zero_function_ptr;
  else
  {
    AssertThrow(function->n_components == 1,
                ExcMessage("Function of a Dirichlet boundary condition needs to have a single component."));

    this->dirichlet_bcs[boundary_id] = function;
  }

  if (time_dependent)
    this->time_dependent_bcs_map.emplace(BCType::dirichlet, boundary_id);

  this->flag_regularity_guaranteed = true;
}


template <int dim>
void ScalarBoundaryConditions<dim>::set_neumann_bcs(
  const types::boundary_id             boundary_id,
  const std::shared_ptr<Function<dim>> &function,
  const bool                           time_dependent)
{
  check_boundary_id(boundary_id);

  this->constrained_boundaries.push_back(boundary_id);

  if (function.get() == nullptr)
    this->neumann_bcs[boundary_id] = zero_function_ptr;
  else
  {
    AssertThrow(
      function->n_components == 1,
      ExcMessage("Function of a Neumann boundary condition needs to have a single component."));

    this->neumann_bcs[boundary_id] = function;
  }

  if (time_dependent)
    this->time_dependent_bcs_map.emplace(BCType::neumann, boundary_id);
}


<<<<<<< HEAD

template <int dim>
void ScalarBoundaryConditions<dim>::set_datum_at_boundary()
{
  this->flag_datum_at_boundary      = true;
  this->flag_regularity_guaranteed  = true;
}



=======
>>>>>>> 4d5d3778
template <int dim>
void ScalarBoundaryConditions<dim>::set_time(const double time)
{
  for (const auto &dirichlet_bc : this->dirichlet_bcs)
    dirichlet_bc.second->set_time(time);

  for (const auto &neumann_bc : this->neumann_bcs)
    neumann_bc.second->set_time(time);
}

template <int dim>
void ScalarBoundaryConditions<dim>::clear()
{
  this->dirichlet_bcs.clear();

  this->neumann_bcs.clear();

  this->periodic_bcs.clear();

  this->time_dependent_bcs_map.clear();
}

template <int dim>
void ScalarBoundaryConditions<dim>::copy
(const ScalarBoundaryConditions<dim> &other)
{
  this->dirichlet_bcs               = other.dirichlet_bcs;
  this->neumann_bcs                 = other.neumann_bcs;
  this->periodic_bcs                = other.periodic_bcs;
  this->time_dependent_bcs_map      = other.time_dependent_bcs_map;
  this->flag_regularity_guaranteed  = other.flag_regularity_guaranteed;
}

template <int dim>
void ScalarBoundaryConditions<dim>::check_boundary_id
(const types::boundary_id boundary_id)
{
  if (this->flag_extract_boundary_ids)
  {
    this->boundary_ids              = this->triangulation.get_boundary_ids();
    this->flag_extract_boundary_ids = false;
  }

  AssertThrow(std::find(this->boundary_ids.begin(),
                        this->boundary_ids.end(),
                        boundary_id) != this->boundary_ids.end(),
              ExcMessage("The triangulation does not have a boundary"
                         " marked with the indicator " +
                         std::to_string(boundary_id) + "."));

  AssertThrow(this->dirichlet_bcs.find(boundary_id) == this->dirichlet_bcs.end(),
              ExcMessage("A Dirichlet boundary condition was already set on "
                         "the boundary marked with the indicator " +
                         std::to_string(boundary_id) + "."));

  AssertThrow(this->neumann_bcs.find(boundary_id) == this->neumann_bcs.end(),
              ExcMessage("A Neumann boundary condition was already set on "
                         "the boundary marked with the indicator " +
                         std::to_string(boundary_id) + "."));

  for (const auto &periodic_bc : this->periodic_bcs)
  {
    AssertThrow(boundary_id != periodic_bc.boundary_pair.first &&
                boundary_id != periodic_bc.boundary_pair.second,
                ExcMessage("A periodic boundary condition was already set on "
                           "the boundary marked with the indicator " +
                           std::to_string(boundary_id) + "."));
  }
}


template <int dim>
VectorBoundaryConditions<dim>::VectorBoundaryConditions(
  const parallel::distributed::Triangulation<dim> &triangulation)
:
BoundaryConditionsBase<dim>(triangulation)
{}

template <int dim>
template <typename Stream>
void VectorBoundaryConditions<dim>::print_summary
(Stream &stream,
 const std::string &name)
{
  internal::add_header(stream);

  {
    std::stringstream strstream;
    strstream << "Boundary conditions of the "
              << name
              << " entity";

    internal::add_line(stream, strstream.str().c_str());
  }

  internal::add_header(stream);

  BoundaryConditionsBase<dim>::print_summary(stream);

  if (neumann_bcs.size() != 0)
  {
    internal::add_line(stream, "Neumann boundary conditions");
    internal::add_line(stream, "Boundary id", "   Type name");
    for(const auto &[key, value]: this->neumann_bcs)
      internal::add_line(stream,
                         key,
                         internal::get_type_string(*value));
  }

  if (normal_flux_bcs.size() != 0)
  {
    internal::add_line(stream, "Normal flux boundary conditions");
    internal::add_line(stream, "   Boundary id", "   Type name");
    for(const auto &[key, value]: normal_flux_bcs)
      internal::add_line(stream,
                         key,
                         internal::get_type_string(*value));
  }

  if (tangential_flux_bcs.size() != 0)
  {
    internal::add_line(stream, "Tangential flux boundary conditions");
    internal::add_line(stream, "   Boundary id", "   Type name");
    for(const auto &[key, value]: tangential_flux_bcs)
      internal::add_line(stream,
                         key,
                         internal::get_type_string(*value)  );
  }

  internal::add_header(stream);
}


template <int dim>
void VectorBoundaryConditions<dim>::set_periodic_bcs(
  const types::boundary_id  first_boundary,
  const types::boundary_id  second_boundary,
  const unsigned int        direction,
  const FullMatrix<double>  rotation_matrix,
  const Tensor<1,dim>       offset)
{
  check_boundary_id(first_boundary);
  check_boundary_id(second_boundary);

  this->constrained_boundaries.push_back(first_boundary);
  this->constrained_boundaries.push_back(second_boundary);

  this->periodic_bcs.emplace_back(first_boundary,
                                  second_boundary,
                                  direction,
                                  rotation_matrix,
                                  offset);

  this->flag_regularity_guaranteed = true;
}

template <int dim>
void VectorBoundaryConditions<dim>::set_dirichlet_bcs(
  const types::boundary_id             boundary_id,
  const std::shared_ptr<Function<dim>> &function,
  const bool                           time_dependent)
{
  check_boundary_id(boundary_id);

  this->constrained_boundaries.push_back(boundary_id);

  if (function.get() == nullptr)
    this->dirichlet_bcs[boundary_id] = zero_function_ptr;
  else
  {
    std::stringstream message;
    message << "Function of a Dirichlet boundary condition needs to have "
            << dim << " components.";

    AssertThrow(function->n_components == dim,
                ExcMessage(message.str()));

    this->dirichlet_bcs[boundary_id] = function;
  }

  if (time_dependent)
    this->time_dependent_bcs_map.emplace(BCType::dirichlet, boundary_id);

  this->flag_regularity_guaranteed = true;
}

template <int dim>
void VectorBoundaryConditions<dim>::set_neumann_bcs(
  const types::boundary_id                      boundary_id,
  const std::shared_ptr<TensorFunction<1, dim>> &function,
  const bool                                    time_dependent)
{
  check_boundary_id(boundary_id);

  this->constrained_boundaries.push_back(boundary_id);

  if (function.get() == nullptr)
    this->neumann_bcs[boundary_id] = zero_tensor_function_ptr;
  else
  {
    std::stringstream message;
    message << "Function of a Neumann boundary condition needs to have "
            << dim << " components.";

    this->neumann_bcs[boundary_id] = function;
  }

  if (time_dependent)
    this->time_dependent_bcs_map.emplace(BCType::neumann, boundary_id);

  this->flag_regularity_guaranteed = true;
}

template <int dim>
void VectorBoundaryConditions<dim>::set_normal_flux_bcs(
  const types::boundary_id             boundary_id,
  const std::shared_ptr<Function<dim>> &function,
  const bool                           time_dependent)
{
  check_boundary_id(boundary_id);

  this->constrained_boundaries.push_back(boundary_id);

  if (function.get() == nullptr)
    normal_flux_bcs[boundary_id] = zero_function_ptr;
  else
  {
    std::stringstream message;
    message << "Function of a normal flux boundary condition needs to have "
            << dim << " components.";

    AssertThrow(function->n_components == dim,
                ExcMessage(message.str()));

    normal_flux_bcs[boundary_id] = function;
  }

  if (time_dependent)
    this->time_dependent_bcs_map.emplace(BCType::normal_flux, boundary_id);

  /*! @attention I am not sure if this passes a fully constrained */
  this->flag_regularity_guaranteed = true;
}

template <int dim>
void VectorBoundaryConditions<dim>::set_tangential_flux_bcs(
  const types::boundary_id             boundary_id,
  const std::shared_ptr<Function<dim>> &function,
  const bool                           time_dependent)
{
  check_boundary_id(boundary_id);

  this->constrained_boundaries.push_back(boundary_id);

  if (function.get() == 0)
    tangential_flux_bcs[boundary_id] = zero_function_ptr;
  else
  {
    std::stringstream message;
    message << "Function of a tangential flux boundary condition needs to have "
            << dim << " components.";

    AssertThrow(function->n_components == dim,
                ExcMessage(message.str()));

    tangential_flux_bcs[boundary_id] = function;
  }

  if (time_dependent)
    this->time_dependent_bcs_map.emplace(BCType::tangential_flux, boundary_id);

  /*! @attention I am not sure if this passes a fully constrained */
  this->flag_regularity_guaranteed = true;
}

template <int dim>
void VectorBoundaryConditions<dim>::set_time(const double time)
{

  for (const auto &dirichlet_bc : this->dirichlet_bcs)
    dirichlet_bc.second->set_time(time);

  for (const auto &neumann_bc : this->neumann_bcs)
    neumann_bc.second->set_time(time);

  for (const auto &normal_flux_bc : this->normal_flux_bcs)
    normal_flux_bc.second->set_time(time);

  for (const auto &tangential_flux_bc : this->tangential_flux_bcs)
    tangential_flux_bc.second->set_time(time);
}

template <int dim>
void VectorBoundaryConditions<dim>::clear()
{
  this->dirichlet_bcs.clear();
  this->neumann_bcs.clear();
  this->periodic_bcs.clear();
  normal_flux_bcs.clear();
  tangential_flux_bcs.clear();
}

template <int dim>
void VectorBoundaryConditions<dim>::copy(
  const VectorBoundaryConditions<dim> &other)
{
  this->dirichlet_bcs               = other.dirichlet_bcs;
  this->neumann_bcs                 = other.neumann_bcs;
  this->periodic_bcs                = other.periodic_bcs;
  this->time_dependent_bcs_map      = other.time_dependent_bcs_map;
  normal_flux_bcs                   = other.normal_flux_bcs;
  tangential_flux_bcs               = other.tangential_flux_bcs;
  this->flag_regularity_guaranteed  = other.flag_regularity_guaranteed;
}

template <int dim>
void VectorBoundaryConditions<dim>::check_boundary_id(
  const types::boundary_id boundary_id)
{
  if (this->flag_extract_boundary_ids)
  {
    this->boundary_ids              = this->triangulation.get_boundary_ids();
    this->flag_extract_boundary_ids = false;
  }

  AssertThrow(std::find(this->boundary_ids.begin(),
                        this->boundary_ids.end(),
                        boundary_id) != this->boundary_ids.end(),
              ExcMessage("The triangulation does not have a boundary"
                         " marked with the indicator " +
                         std::to_string(boundary_id) + "."));

  AssertThrow(this->dirichlet_bcs.find(boundary_id) == this->dirichlet_bcs.end(),
              ExcMessage("A Dirichlet boundary condition was already set on "
                           "the boundary marked with the indicator " +
                           std::to_string(boundary_id) + "."));

  AssertThrow(this->neumann_bcs.find(boundary_id) == this->neumann_bcs.end(),
              ExcMessage("A Neumann boundary condition was already set on "
                           "the boundary marked with the indicator " +
                           std::to_string(boundary_id) + "."));

  AssertThrow(normal_flux_bcs.find(boundary_id) == normal_flux_bcs.end(),
              ExcMessage("A normal flux boundary condition was already set on "
                           "the boundary marked with the indicator " +
                           std::to_string(boundary_id) + "."));

  AssertThrow(tangential_flux_bcs.find(boundary_id) == tangential_flux_bcs.end(),
              ExcMessage("A tangential flux boundary condition was already set on "
                           "the boundary marked with the indicator " +
                           std::to_string(boundary_id) + "."));

  for (const auto &periodic_bc : this->periodic_bcs)
    AssertThrow(boundary_id != periodic_bc.boundary_pair.first &&
                boundary_id != periodic_bc.boundary_pair.second,
                ExcMessage("A periodic boundary condition was already set on "
                           "the boundary marked with the indicator " +
                           std::to_string(boundary_id) + "."));
}

} // namespace Entities

} // namespace RMHD

// explicit instantiations
template void RMHD::Entities::BoundaryConditionsBase<2>::
print_summary<std::ostream>(std::ostream  &);
template void RMHD::Entities::BoundaryConditionsBase<3>::
print_summary<std::ostream>(std::ostream  &);

template void RMHD::Entities::ScalarBoundaryConditions<2>::
print_summary<std::ostream>(std::ostream &, const std::string &);
template void RMHD::Entities::ScalarBoundaryConditions<3>::
print_summary<std::ostream>(std::ostream &, const std::string &);

template void RMHD::Entities::VectorBoundaryConditions<2>::
print_summary<std::ostream>(std::ostream &, const std::string &);
template void RMHD::Entities::VectorBoundaryConditions<3>::
print_summary<std::ostream>(std::ostream &, const std::string &);

template void RMHD::Entities::BoundaryConditionsBase<2>::
print_summary<dealii::ConditionalOStream>(dealii::ConditionalOStream &);
template void RMHD::Entities::BoundaryConditionsBase<3>::
print_summary<dealii::ConditionalOStream>(dealii::ConditionalOStream &);

template void RMHD::Entities::ScalarBoundaryConditions<2>::
print_summary<dealii::ConditionalOStream>
(dealii::ConditionalOStream &, const std::string &);
template void RMHD::Entities::ScalarBoundaryConditions<3>::
print_summary<dealii::ConditionalOStream>
(dealii::ConditionalOStream &, const std::string &);

template void RMHD::Entities::VectorBoundaryConditions<2>::
print_summary<dealii::ConditionalOStream>
(dealii::ConditionalOStream &, const std::string &);
template void RMHD::Entities::VectorBoundaryConditions<3>::
print_summary<dealii::ConditionalOStream>
(dealii::ConditionalOStream &, const std::string &);

template struct RMHD::Entities::PeriodicBoundaryData<2>;
template struct RMHD::Entities::PeriodicBoundaryData<3>;
template struct RMHD::Entities::BoundaryConditionsBase<2>;
template struct RMHD::Entities::BoundaryConditionsBase<3>;
template struct RMHD::Entities::ScalarBoundaryConditions<2>;
template struct RMHD::Entities::ScalarBoundaryConditions<3>;
template struct RMHD::Entities::VectorBoundaryConditions<2>;
template struct RMHD::Entities::VectorBoundaryConditions<3>;<|MERGE_RESOLUTION|>--- conflicted
+++ resolved
@@ -294,7 +294,6 @@
 }
 
 
-<<<<<<< HEAD
 
 template <int dim>
 void ScalarBoundaryConditions<dim>::set_datum_at_boundary()
@@ -305,8 +304,6 @@
 
 
 
-=======
->>>>>>> 4d5d3778
 template <int dim>
 void ScalarBoundaryConditions<dim>::set_time(const double time)
 {
