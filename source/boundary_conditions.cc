--- conflicted
+++ resolved
@@ -191,11 +191,6 @@
 {
   check_boundary_id(boundary_id);
 
-<<<<<<< HEAD
-  if (function.get() == 0)
-    this->neumann_bcs[boundary_id] = zero_vector;
-  else
-=======
   if (function.get() == nullptr)
     this->neumann_bcs[boundary_id] = zero_function_ptr;
   else
@@ -207,7 +202,6 @@
     AssertThrow(function->n_components == dim,
                 ExcMessage(message.str()));
     
->>>>>>> 1db76481
     this->neumann_bcs[boundary_id] = function;
 
   if (time_dependent)
