#include <rotatingMHD/navier_stokes_projection.h>
#include <rotatingMHD/time_discretization.h>

namespace RMHD
{

template <int dim>
NavierStokesProjection<dim>::NavierStokesProjection
(const RunTimeParameters::ParameterSet   &parameters,
 Entities::VectorEntity<dim>             &velocity,
 Entities::ScalarEntity<dim>             &pressure,
 TimeDiscretization::VSIMEXMethod        &time_stepping,
 const std::shared_ptr<ConditionalOStream>external_pcout,
 const std::shared_ptr<TimerOutput>       external_timer)
:
parameters(parameters),
mpi_communicator(velocity.mpi_communicator),
velocity(velocity),
pressure(pressure),
time_stepping(time_stepping),
<<<<<<< HEAD
flag_diffusion_matrix_assembled(false)
{
  if (external_pcout.get() != 0)
    pcout = external_pcout;
  else
    pcout.reset(new ConditionalOStream(std::cout,
                                       Utilities::MPI::this_mpi_process(mpi_communicator) == 0));

  if (external_timer.get() != 0)
      computing_timer  = external_timer;
  else
      computing_timer.reset(new TimerOutput(*pcout,
                                            TimerOutput::summary,
                                            TimerOutput::wall_times));
=======
flag_diffusion_matrix_assembled(false),
flag_initializing(false),
flag_normalize_pressure(false)
{
  body_force_ptr = nullptr;
>>>>>>> b44f5905
}

}  // namespace RMHD

// explicit instantiations
template class RMHD::NavierStokesProjection<2>;
template class RMHD::NavierStokesProjection<3>;
<|MERGE_RESOLUTION|>--- conflicted
+++ resolved
@@ -18,8 +18,9 @@
 velocity(velocity),
 pressure(pressure),
 time_stepping(time_stepping),
-<<<<<<< HEAD
-flag_diffusion_matrix_assembled(false)
+flag_diffusion_matrix_assembled(false),
+flag_initializing(false),
+flag_normalize_pressure(false)
 {
   if (external_pcout.get() != 0)
     pcout = external_pcout;
@@ -33,13 +34,8 @@
       computing_timer.reset(new TimerOutput(*pcout,
                                             TimerOutput::summary,
                                             TimerOutput::wall_times));
-=======
-flag_diffusion_matrix_assembled(false),
-flag_initializing(false),
-flag_normalize_pressure(false)
-{
+
   body_force_ptr = nullptr;
->>>>>>> b44f5905
 }
 
 }  // namespace RMHD
