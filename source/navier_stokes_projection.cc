--- conflicted
+++ resolved
@@ -62,16 +62,10 @@
       TimerOutput::wall_times));
 
   // Explicitly set the body forces and the temperature pointer to null
-<<<<<<< HEAD
   body_force_ptr              = nullptr;
-  gravity_unit_vector_ptr     = nullptr;
+  gravity_vector_ptr          = nullptr;
   angular_velocity_vector_ptr = nullptr;
   temperature                 = nullptr;
-=======
-  body_force_ptr      = nullptr;
-  gravity_vector_ptr  = nullptr;
-  temperature         = nullptr;
->>>>>>> a2c1ea80
 }
 
 template <int dim>
@@ -126,7 +120,7 @@
       Utilities::MPI::this_mpi_process(mpi_communicator) == 0));
 
   // Initiating the internal TimerOutput instance.
-  if (external_timer.get() != nullptr)
+  if (external_timer.get() != nullptr)gravity_unit_vector_ptr
     computing_timer  = external_timer;
   else
     computing_timer.reset(new TimerOutput(
@@ -135,14 +129,9 @@
       TimerOutput::wall_times));
 
   // Explicitly set the body forces pointer to null
-<<<<<<< HEAD
   body_force_ptr              = nullptr;
-  gravity_unit_vector_ptr     = nullptr;
+  gravity_vector_ptr          = nullptr;
   angular_velocity_vector_ptr = nullptr;
-=======
-  body_force_ptr      = nullptr;
-  gravity_vector_ptr  = nullptr;
->>>>>>> a2c1ea80
 }
 
 }  // namespace RMHD
