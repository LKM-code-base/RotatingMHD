
#include <rotatingMHD/hydrodynamic_problem.h>

#include <deal.II/numerics/data_out.h>

namespace RMHD
{

template<int dim>
HydrodynamicProblem<dim>::HydrodynamicProblem
(const RunTimeParameters::HydrodynamicProblemParameters &prm)
:
Problem<dim>(prm),
parameters(prm),
velocity(std::make_shared<Entities::VectorEntity<dim>>
         (prm.fe_degree_velocity,
          this->triangulation,
          "Velocity")),
pressure(std::make_shared<Entities::ScalarEntity<dim>>
         (prm.fe_degree_pressure,
          this->triangulation,
          "Pressure")),
time_stepping(prm.time_discretization_parameters),
navier_stokes(prm.navier_stokes_parameters,
              time_stepping,
              velocity,
              pressure,
              this->mapping,
              this->pcout,
              this->computing_timer),
cfl_number(0.0)
{
  *this->pcout << parameters << std::endl << std::endl;

  this->container.add_entity(velocity);
  this->container.add_entity(pressure, false);
  this->container.add_entity(navier_stokes.phi, false);
}

template<int dim>
void HydrodynamicProblem<dim>::run()
{
  this->make_grid();

  setup_dofs();

  this->setup_boundary_conditions();

  this->setup_initial_conditions();

  // modify member variable of RMHD::TimeDiscretization::DiscreteTime if necessary
  if (time_stepping.get_end_time() != parameters.time_discretization_parameters.final_time)
      time_stepping.set_end_time(parameters.time_discretization_parameters.final_time);

  const unsigned int n_maximum_steps = parameters.time_discretization_parameters.n_maximum_steps;

  *this->pcout << "Solving the problem until t = "
               << Utilities::to_string(time_stepping.get_end_time())
               << " or until "
               << Utilities::int_to_string(n_maximum_steps)
               << " time steps are performed"
               << std::endl;

  time_loop(n_maximum_steps);
}

template<int dim>
void HydrodynamicProblem<dim>::continue_run()
{
  const double final_time = parameters.time_discretization_parameters.final_time;

  AssertThrow(time_stepping.get_current_time() < final_time,
              ExcMessage("Current time is larger equal than the final time. The run "
                         "cannot be continued."));
  AssertThrow(time_stepping.get_step_number() < parameters.time_discretization_parameters.n_maximum_steps,
              ExcMessage("The continuation of the run is aborted because the "
                         "maximum number was reached!"));
  // modify member variable end_time of RMHD::TimeDiscretization::DiscreteTime
  time_stepping.set_end_time(final_time);

  // compute the number of remaining steps
  const unsigned int n_maximum_steps = parameters.time_discretization_parameters.n_maximum_steps;
  AssertThrow(n_maximum_steps > time_stepping.get_step_number(),
              ExcLowerRange(n_maximum_steps, time_stepping.get_step_number()));

  const unsigned int n_remaining_steps = n_maximum_steps - time_stepping.get_step_number();

  *this->pcout << "Continuing the current run until t = "
               << Utilities::to_string(time_stepping.get_end_time())
               << " or until "
               << Utilities::int_to_string(n_remaining_steps)
               << " time steps are performed"
               << std::endl;

  time_loop(n_remaining_steps);

}

template <int dim>
void HydrodynamicProblem<dim>::time_loop(const unsigned int n_steps)
{
  while (time_stepping.get_current_time() < time_stepping.get_end_time())
  {
    // The VSIMEXMethod instance starts each loop at t^{k-1}

    // Compute CFL number
    cfl_number = navier_stokes.get_cfl_number();

    // Update the time step, i.e., sets the value of t^{k}
    time_stepping.set_desired_next_step_size(
        this->compute_next_time_step(time_stepping, cfl_number));

    *this->pcout << time_stepping << std::endl;

    // Update the coefficients to their k-th value
    time_stepping.update_coefficients();

    // Solves the system, i.e., computes the fields at t^{k}
    navier_stokes.solve();

    // Advances the VSIMEXMethod instance to t^{k}
    time_stepping.advance_time();
    update_solution_vectors();

    // Snapshot stage
    if (parameters.postprocessing_frequency > 0)
      if (time_stepping.get_step_number() % parameters.postprocessing_frequency == 0 ||
          time_stepping.get_current_time() == time_stepping.get_end_time())
        this->postprocess_solution();

    if (parameters.spatial_discretization_parameters.adaptive_mesh_refinement)
      if (time_stepping.get_step_number() %
          parameters.spatial_discretization_parameters.adaptive_mesh_refinement_frequency == 0)
        this->adaptive_mesh_refinement();

    if (parameters.graphical_output_frequency > 0)
      if ((time_stepping.get_step_number() % parameters.graphical_output_frequency == 0) ||
          (time_stepping.get_current_time() == time_stepping.get_end_time()))
        output_results();

    if (time_stepping.get_step_number() >= n_steps)
      break;
  }

  *this->pcout << time_stepping << std::endl << std::endl;

  this->save_postprocessing_results();

  if (time_stepping.get_current_time() == time_stepping.get_end_time())
    *this->pcout << std::endl << std::endl
                 << "This run completed successfully!" << std::endl << std::endl;
  else if (time_stepping.get_step_number() >= n_steps)
    *this->pcout << std::endl << std::endl
                 << std::setw(80)
                 << "This run terminated because the maximum number of steps was "
                    "reached! The current\n time is not equal to the desired "
                    "final time." << std::endl << std::endl;

  *(this->pcout) << std::fixed;
}

template<int dim>
void HydrodynamicProblem<dim>::restart(const std::string &)
{
  AssertThrow(false, ExcNotImplemented());
}

template <int dim>
void HydrodynamicProblem<dim>::initialize_from_function
(Function<dim> &velocity_function,
 Function<dim> &pressure_function,
 const double   previous_step_size)
{
  Assert(previous_step_size > 0,
         ExcLowerRangeType<double>(previous_step_size, 0));

  Assert(this->time_stepping.get_step_number() == 0,
         ExcMessage("Initialization is not performed at the start of the simulation."));
  const double current_time = this->time_stepping.get_current_time();

  // compute two fictitious previous times
  const double previous_time = current_time - previous_step_size;

  // initialize previous solutions of the velocity
  {
    velocity_function.set_time(previous_time);
    this->project_function(velocity_function,
                           this->velocity,
                           this->velocity->old_old_solution);

    velocity_function.set_time(current_time);
    this->project_function(velocity_function,
                           this->velocity,
                           this->velocity->old_solution);
  }
  // initialize previous solutions of the pressure
  {
    pressure_function.set_time(previous_time);
    this->project_function(pressure_function,
                           this->pressure,
                           this->pressure->old_old_solution);

    pressure_function.set_time(current_time);
    this->project_function(pressure_function,
                           this->pressure,
                           this->pressure->old_solution);
  }

  // initialize the coefficients of the IMEX scheme
<<<<<<< HEAD
  //  time_stepping.initialize(previous_step_size);
=======
  time_stepping.initialize(previous_step_size);
>>>>>>> c8f48469
}

template<int dim>
void HydrodynamicProblem<dim>::clear()
{
  navier_stokes.clear();
  time_stepping.clear();

  velocity->clear();
  pressure->clear();

  Problem<dim>::clear();
}


template<int dim>
void HydrodynamicProblem<dim>::deserialize(const std::string &)
{
  AssertThrow(false, ExcNotImplemented());
}

template<int dim>
void HydrodynamicProblem<dim>::serialize(const std::string &) const
{
  AssertThrow(false, ExcNotImplemented());
}

template<int dim>
void HydrodynamicProblem<dim>::setup_dofs()
{
  TimerOutput::Scope  t(*this->computing_timer, "Problem: Setup - DoFs");

  velocity->setup_dofs();

  pressure->setup_dofs();

  *this->pcout << "Number of velocity degrees of freedom = "
               << (velocity->dof_handler)->n_dofs()
               << std::endl
               << "Number of pressure degrees of freedom = "
               << (pressure->dof_handler)->n_dofs()
               << std::endl
               << "Number of total degrees of freedom    = "
               << (pressure->dof_handler->n_dofs() +
                  velocity->dof_handler->n_dofs())
               << std::endl << std::endl;
}

template <int dim>
void HydrodynamicProblem<dim>::output_results() const
{
  TimerOutput::Scope  t(*this->computing_timer, "Problem: Graphical output");

  std::vector<std::string> names(dim, "velocity");
  std::vector<DataComponentInterpretation::DataComponentInterpretation>
  component_interpretation(dim,
                           DataComponentInterpretation::component_is_part_of_vector);

  DataOut<dim>        data_out;

  data_out.add_data_vector(*(velocity->dof_handler),
                           velocity->solution,
                           names,
                           component_interpretation);

  data_out.add_data_vector(*(pressure->dof_handler),
                           pressure->solution,
                           "Pressure");

  data_out.build_patches(velocity->fe_degree);

  static int out_index = 0;

  data_out.write_vtu_with_pvtu_record(this->prm.graphical_output_directory,
                                      "solution",
                                      out_index,
                                      this->mpi_communicator,
                                      5);

  out_index++;
}

} // namespace RMHD

// explicit instantiations
template class RMHD::HydrodynamicProblem<2>::HydrodynamicProblem;
template class RMHD::HydrodynamicProblem<3>::HydrodynamicProblem;<|MERGE_RESOLUTION|>--- conflicted
+++ resolved
@@ -207,11 +207,7 @@
   }
 
   // initialize the coefficients of the IMEX scheme
-<<<<<<< HEAD
-  //  time_stepping.initialize(previous_step_size);
-=======
   time_stepping.initialize(previous_step_size);
->>>>>>> c8f48469
 }
 
 template<int dim>
