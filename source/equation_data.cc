--- conflicted
+++ resolved
@@ -499,293 +499,6 @@
 
 } // namespace ThermalTGV
 
-<<<<<<< HEAD
-namespace MIT
-{
-
-template <int dim>
-TemperatureBoundaryCondition<dim>::TemperatureBoundaryCondition
-(const double time)
-:
-Function<dim>(1, time)
-{}
-
-template<int dim>
-double TemperatureBoundaryCondition<dim>::value
-(const Point<dim> &point,
- const unsigned int /* component */) const
-{
-  const double t = this->get_time();
-  const double x = point(0);
-
-  const double sign = ( x < 0.5 ) ? 1.0 : -1.0;
-
-  return ( sign * 0.5 * (1.0 - exp(- beta * t)));
-}
-
-
-template <int dim>
-GravityUnitVector<dim>::GravityUnitVector
-(const double time)
-:
-RMHD::EquationData::VectorFunction<dim>(time)
-{}
-
-template <int dim>
-Tensor<1, dim> GravityUnitVector<dim>::value(const Point<dim> &/*point*/) const
-{
-  Tensor<1, dim> value;
-
-  value[0] = 0.0;
-  value[1] = -1.0;
-
-  return value;
-}
-
-} // namespace MIT
-
-
-
-namespace Christensen
-{
-
-
-
-template <int dim>
-TemperatureInitialCondition<dim>::TemperatureInitialCondition
-(const double inner_radius,
- const double outer_radius,
- const double A,
- const double time)
-:
-Function<dim>(1, time),
-inner_radius(inner_radius),
-outer_radius(outer_radius),
-A(A)
-{
-  Assert(outer_radius > inner_radius, ExcMessage("The outer radius has to be greater then the inner radius"))
-}
-
-template<int dim>
-double TemperatureInitialCondition<dim>::value
-(const Point<dim> &point,
- const unsigned int /* component */) const
-{
-  double temperature;
-
-  const std::array<double, dim> spherical_coordinates = GeometricUtilities::Coordinates::to_spherical(point);
-
-  // Radius
-  const double r        = spherical_coordinates[0];
-  // Azimuthal angle
-  const double phi      = spherical_coordinates[1];
-  // Polar angle
-  double theta;
-  if constexpr(dim == 2)
-    theta = numbers::PI_2;
-  else if constexpr(dim == 3)
-    theta = spherical_coordinates[2];
-
-  const double x_0    = 2. * r - inner_radius - outer_radius;
-
-  temperature = outer_radius * inner_radius / r
-                - inner_radius
-                + 210. * A / std::sqrt(17920. * M_PI) *
-                  (1. - 3. * x_0 * x_0 + 3. * std::pow(x_0, 4) - std::pow(x_0,6)) *
-                  pow(std::sin(theta), 4) *
-                  std::cos(4. * phi);
-
-  return temperature;
-}
-
-
-
-
-template <int dim>
-TemperatureBoundaryCondition<dim>::TemperatureBoundaryCondition
-(const double inner_radius,
- const double outer_radius,
- const double time)
-:
-Function<dim>(1, time),
-inner_radius(inner_radius),
-outer_radius(outer_radius)
-{
-  Assert(outer_radius > inner_radius, ExcMessage("The outer radius has to be greater then the inner radius"))
-}
-
-
-
-template<int dim>
-double TemperatureBoundaryCondition<dim>::value
-(const Point<dim> &point,
- const unsigned int /* component */) const
-{
-  const double r = point.norm();
-
-  double value = (r > 0.5*(inner_radius + outer_radius)) ? 0.0 : 1.0;
-
-  return (value);
-}
-
-
-
-template <int dim>
-GravityVector<dim>::GravityVector
-(const double outer_radius,
- const double time)
-:
-RMHD::EquationData::VectorFunction<dim>(time),
-outer_radius(outer_radius)
-{}
-
-
-
-template <int dim>
-Tensor<1, dim> GravityVector<dim>::value(const Point<dim> &point) const
-{
-  Tensor<1, dim> value(point);
-
-  value /= -outer_radius;
-
-  return value;
-}
-
-
-
-template <int dim>
-AngularVelocity<dim>::AngularVelocity
-(const double time)
-:
-RMHD::EquationData::AngularVelocity<dim>(time)
-{}
-
-
-
-template <int dim>
-curl_type<dim> AngularVelocity<dim>::rotation() const
-{
-  curl_type<dim> value;
-
-  value = 0.;
-
-  if constexpr(dim == 2)
-    value[0] = 1.;
-  else if constexpr(dim == 3)
-    value[2] = 1.;
-
-
-  return value;
-}
-
-
-
-} // namespace Christensen
-
-
-
-namespace AdvectionDiffusion
-{
-
-
-
-template <int dim>
-TemperatureExactSolution<dim>::TemperatureExactSolution
-(const double time)
-:
-Function<dim>(1, time)
-{}
-
-
-
-template<int dim>
-double TemperatureExactSolution<dim>::value
-(const Point<dim> &point,
- const unsigned int /* component */) const
-{
-  const double t = this->get_time();
-  const double x = point(0);
-  const double y = point(1);
-
-  return (std::sin(k * x) * std::sin(k * y) * std::sin(k * t));
-}
-
-
-
-template<int dim>
-Tensor<1, dim> TemperatureExactSolution<dim>::gradient
-(const Point<dim> &point,
- const unsigned int /* component */) const
-{
-  Tensor<1, dim>  return_value;
-  const double t = this->get_time();
-  const double x = point(0);
-  const double y = point(1);
-
-  return_value[0] = k * std::cos(k * x) * std::sin(k * y) * std::sin(k * t);
-  return_value[1] = k * std::sin(k * x) * std::cos(k * y) * std::sin(k * t);
-
-  return return_value;
-}
-
-
-
-template <int dim>
-VelocityExactSolution<dim>::VelocityExactSolution
-(const double time)
-:
-TensorFunction<1, dim>(time)
-{}
-
-
-
-template <int dim>
-Tensor<1, dim> VelocityExactSolution<dim>::value
-(const Point<dim>  &point) const
-{
-  (void)point;
-
-  Tensor<1, dim>  return_value;
-
-  return_value[0] = 1.0;
-  return_value[1] = 0.0;
-
-  return return_value;
-}
-
-
-
-template <int dim>
-SourceTerm<dim>::SourceTerm(const double Pe,
-                            const double time)
-:
-Function<dim>(1, time),
-Pe(Pe)
-{}
-
-
-
-template <int dim>
-double SourceTerm<dim>::value(const Point<dim> &point,
-                              const unsigned int /* component */) const
-{
-  const double t = this->get_time();
-  const double x = point(0);
-  const double y = point(1);
-
-  return (M_PI*std::cos(M_PI*x)*std::sin(M_PI*t)*std::sin(M_PI*y) //
-          + M_PI*std::cos(M_PI*t)*std::sin(M_PI*x)*std::sin(M_PI*y)  //
-          + (2*std::pow(M_PI,2)*std::sin(M_PI*t)*std::sin(M_PI*x)*std::sin(M_PI*y))/Pe);
-}
-
-
-
-} // namespace AdvectionDiffusion
-
-
-
-=======
->>>>>>> 4b9248d9
 } // namespace EquationData
 
 } // namespace RMHD
@@ -829,35 +542,5 @@
 template class RMHD::EquationData::ThermalTGV::TemperatureExactSolution<3>;
 
 template class RMHD::EquationData::ThermalTGV::VelocityField<2>;
-<<<<<<< HEAD
 template class RMHD::EquationData::ThermalTGV::VelocityField<3>;
 
-template class RMHD::EquationData::MIT::TemperatureBoundaryCondition<2>;
-template class RMHD::EquationData::MIT::TemperatureBoundaryCondition<3>;
-
-template class RMHD::EquationData::MIT::GravityUnitVector<2>;
-template class RMHD::EquationData::MIT::GravityUnitVector<3>;
-
-template class RMHD::EquationData::Christensen::TemperatureInitialCondition<2>;
-template class RMHD::EquationData::Christensen::TemperatureInitialCondition<3>;
-
-template class RMHD::EquationData::Christensen::TemperatureBoundaryCondition<2>;
-template class RMHD::EquationData::Christensen::TemperatureBoundaryCondition<3>;
-
-template class RMHD::EquationData::Christensen::GravityVector<2>;
-template class RMHD::EquationData::Christensen::GravityVector<3>;
-
-template class RMHD::EquationData::Christensen::AngularVelocity<2>;
-template class RMHD::EquationData::Christensen::AngularVelocity<3>;
-
-template class RMHD::EquationData::AdvectionDiffusion::VelocityExactSolution<2>;
-template class RMHD::EquationData::AdvectionDiffusion::VelocityExactSolution<3>;
-
-template class RMHD::EquationData::AdvectionDiffusion::TemperatureExactSolution<2>;
-template class RMHD::EquationData::AdvectionDiffusion::TemperatureExactSolution<3>;
-
-template class RMHD::EquationData::AdvectionDiffusion::SourceTerm<2>;
-template class RMHD::EquationData::AdvectionDiffusion::SourceTerm<3>;
-=======
-template class RMHD::EquationData::ThermalTGV::VelocityField<3>;
->>>>>>> 4b9248d9
