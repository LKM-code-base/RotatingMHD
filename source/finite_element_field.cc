#include <deal.II/base/conditional_ostream.h>
#include <deal.II/base/table_indices.h>
#include <deal.II/base/utilities.h>
#include <deal.II/dofs/dof_renumbering.h>
#include <deal.II/dofs/dof_tools.h>
#include <deal.II/grid/grid_tools.h>
#include <deal.II/lac/vector.h>
#include <deal.II/lac/la_parallel_vector.h>
#include <deal.II/lac/la_vector.h>
#include <deal.II/numerics/vector_tools.h>
#include <rotatingMHD/finite_element_field.h>

#include <algorithm>
#include <type_traits>

namespace RMHD
{

using namespace dealii;

namespace Entities
{

template <int dim, typename VectorType>
FE_FieldBase<dim, VectorType>::FE_FieldBase
(const Triangulation<dim>  &triangulation,
 const std::string         &name)
:
name(name),
flag_child_entity(false),
flag_setup_dofs(true),
triangulation(triangulation),
dof_handler(std::make_shared<DoFHandler<dim>>())
{}



template <int dim, typename VectorType>
FE_FieldBase<dim, VectorType>::FE_FieldBase
(const FE_FieldBase<dim, VectorType>  &entity,
 const std::string      &new_name)
:
name(new_name),
flag_child_entity(true),
flag_setup_dofs(entity.flag_setup_dofs),
triangulation(entity.get_triangulation()),
dof_handler(entity.dof_handler),
finite_element(entity.finite_element)
{}

template <int dim, typename VectorType>
void FE_FieldBase<dim, VectorType>::apply_boundary_conditions(const bool check_regularity)
{
  if (check_regularity)
    AssertThrow(boundary_conditions->regularity_guaranteed(),
                ExcMessage("No boundary conditions were set for the \""
                            + this->name + "\" entity"));

  AssertThrow(!this->flag_setup_dofs, ExcMessage("Setup dofs was not called."));

  AssertThrow(boundary_conditions->closed(),
              ExcMessage("The boundary conditions have not been closed."));

  constraints.clear();
  constraints.reinit(locally_relevant_dofs);
  constraints.merge(hanging_node_constraints);

  apply_dirichlet_constraints();

  apply_periodicity_constraints();
}

template <int dim, typename VectorType>
void FE_FieldBase<dim, VectorType>::apply_periodicity_constraints()
{
  if (!boundary_conditions->periodic_bcs.empty())
  {
     std::vector<GridTools::
                 PeriodicFacePair<typename DoFHandler<dim>::cell_iterator>>
     periodicity_vector;

     for (auto const &periodic_bc : this->boundary_conditions->periodic_bcs)
       GridTools::collect_periodic_faces(*dof_handler,
                                         periodic_bc.boundary_pair.first,
                                         periodic_bc.boundary_pair.second,
                                         periodic_bc.direction,
                                         periodicity_vector);

     DoFTools::make_periodicity_constraints<DoFHandler<dim>>(periodicity_vector,
                                                             constraints);
  }
}

template <int dim, typename VectorType>
void FE_FieldBase<dim, VectorType>::apply_dirichlet_constraints()
{
  if (!boundary_conditions->dirichlet_bcs.empty())
  {
    std::map<types::boundary_id, const Function<dim> *> function_map;

    for (const auto &[boundary_id, function]: this->boundary_conditions->dirichlet_bcs)
      function_map[boundary_id] = function.get();

    VectorTools::interpolate_boundary_values(*dof_handler,
                                             function_map,
                                             constraints);
  }
}


template <>
void FE_FieldBase<2, Vector<double>>::clear()
{
  solution.reinit(0);
  old_solution.reinit(0);
  old_old_solution.reinit(0);
  distributed_vector.reinit(0);

  hanging_node_constraints.clear();
  constraints.clear();

  locally_owned_dofs.clear();
  locally_relevant_dofs.clear();

  if (!flag_child_entity)
    dof_handler->clear();

  boundary_conditions->clear();

  flag_setup_dofs = true;
}



template <>
void FE_FieldBase<3, Vector<double>>::clear()
{
  solution.reinit(0);
  old_solution.reinit(0);
  old_old_solution.reinit(0);
  distributed_vector.reinit(0);

  hanging_node_constraints.clear();
  constraints.clear();

  locally_owned_dofs.clear();
  locally_relevant_dofs.clear();

  if (!flag_child_entity)
    dof_handler->clear();

  boundary_conditions->clear();

  flag_setup_dofs = true;
}


template <int dim, typename VectorType>
void FE_FieldBase<dim, VectorType>::clear()
{
  solution.clear();
  old_solution.clear();
  old_old_solution.clear();
  distributed_vector.clear();

  hanging_node_constraints.clear();
  constraints.clear();

  locally_owned_dofs.clear();
  locally_relevant_dofs.clear();

  if (!flag_child_entity)
    dof_handler->clear();

  boundary_conditions->clear();

  flag_setup_dofs = true;
}




template <int dim, typename VectorType>
void FE_FieldBase<dim, VectorType>::clear_boundary_conditions()
{
  boundary_conditions->clear();

  this->constraints.clear();
}

template <int dim, typename VectorType>
void FE_FieldBase<dim, VectorType>::close_boundary_conditions(const bool print_summary)
{
  boundary_conditions->close();
  if (!print_summary)
    return;

  if (dynamic_cast<const parallel::distributed::Triangulation<dim> *>(&triangulation))
  {
    if (Utilities::MPI::this_mpi_process(MPI_COMM_WORLD) == 0)
      boundary_conditions->print_summary(std::cout, this->name);
  }
  else
    boundary_conditions->print_summary(std::cout, this->name);
}

template <int dim, typename VectorType>
std::map<typename VectorTools::NormType, double>
FE_FieldBase<dim, VectorType>::compute_error
(const Function<dim>	&exact_solution,
 const Mapping<dim>   &external_mapping) const
{
  const Triangulation<dim> &tria{this->triangulation};

  Vector<double>  cellwise_error(tria.n_active_cells());

  auto compute_error
  = [&external_mapping, &tria, &cellwise_error, this]
     (const Quadrature<dim>          &quadrature,
      const Function<dim>            &exact_solution,
      const VectorTools::NormType     norm_type)
  ->
  double
  {
    VectorTools::integrate_difference(external_mapping,
                                      *this->dof_handler,
                                      this->solution,
                                      exact_solution,
                                      cellwise_error,
                                      quadrature,
                                      norm_type);
    return (VectorTools::compute_global_error(tria,
                                              cellwise_error,
                                              norm_type));
  };

  typename VectorTools::NormType norm_type;

  std::map<typename VectorTools::NormType, double> error_map;

<<<<<<< HEAD
	const QGauss<dim> quadrature_formula(fe_degree + 1);
=======
  const unsigned int fe_degree{finite_element->degree};
	const QGauss<dim> quadrature_formula(fe_degree + 2);
>>>>>>> 70b45278

	norm_type = VectorTools::NormType::L2_norm;
	double error = compute_error(quadrature_formula,
                               exact_solution,
                               norm_type);
  error_map[norm_type] = error;

	norm_type = VectorTools::NormType::H1_norm;
	error = compute_error(quadrature_formula,
                        exact_solution,
                        norm_type);
	error_map[norm_type] = error;

	const QTrapez<1>     trapezoidal_rule;
	const QIterated<dim> linfty_quadrature_formula(trapezoidal_rule,
                                                 fe_degree);

	norm_type = VectorTools::NormType::Linfty_norm;
	error = compute_error(linfty_quadrature_formula,
                        exact_solution,
                        norm_type);
	error_map[norm_type] = error;

	return (error_map);
}



template <int dim, typename VectorType>
template <typename T>
void FE_FieldBase<dim, VectorType>::send_point_data
(T                 &point_value,
 const Point<dim>  &point,
 const bool         point_found) const
{
  if (!dynamic_cast<const parallel::distributed::Triangulation<dim> *>(&triangulation))
    return;

  // ensure that at least one processor found things
  const MPI_Comm  mpi_communicator(MPI_COMM_WORLD);
  const int n_procs = Utilities::MPI::sum(point_found ? 1 : 0, mpi_communicator);
  AssertThrow(n_procs > 0,
              ExcMessage("While trying to evaluate the solution at point " +
                         Utilities::to_string(point[0]) + ", " +
                         Utilities::to_string(point[1]) +
                         (dim == 3 ?
                             ", " + Utilities::to_string(point[2]) :
                             "") +
                         "), " +
                         "no processors reported that the point lies inside the " +
                         "set of cells they own. Are you trying to evaluate the " +
                         "solution at a point that lies outside of the domain?"));

  // Reduce all collected values into local Vector
  Utilities::MPI::sum(point_value,
                      mpi_communicator,
                      point_value);

  // Normalize in cases where points are claimed by multiple processors
  if (n_procs > 1)
    point_value /= n_procs;
}



template <int dim, typename VectorType>
template <typename T>
void FE_FieldBase<dim, VectorType>::send_point_data_vector
(std::vector<T>    &point_data_vector,
 const Point<dim>  &point,
 const bool         point_found) const
{
  if (!dynamic_cast<const parallel::distributed::Triangulation<dim> *>(&triangulation))
    return;
  // ensure that at least one processor found things
  const MPI_Comm  mpi_communicator(MPI_COMM_WORLD);
  const int n_procs = Utilities::MPI::sum(point_found ? 1 : 0, mpi_communicator);
  AssertThrow(n_procs > 0,
              ExcMessage("While trying to evaluate the solution at point " +
                         Utilities::to_string(point[0]) + ", " +
                         Utilities::to_string(point[1]) +
                         (dim == 3 ?
                             ", " + Utilities::to_string(point[2]) :
                             "") +
                         "), " +
                         "no processors reported that the point lies inside the " +
                         "set of cells they own. Are you trying to evaluate the " +
                         "solution at a point that lies outside of the domain?"));

  // Reduce all collected values into local Vector
  for (auto &data : point_data_vector)
    data = Utilities::MPI::sum(data, mpi_communicator);

  // Normalize in cases where points are claimed by multiple processors
  if (n_procs > 1)
    for (auto &data: point_data_vector)
      data /= n_procs;
}



template <int dim, typename VectorType>
void FE_FieldBase<dim, VectorType>::setup_dofs()
{
  if (flag_child_entity)
  {
    AssertThrow(finite_element != nullptr,
                ExcMessage("The shared pointer to the FiniteElement of the base "
                           "entity is not setup correctly."));
    AssertThrow(dof_handler != nullptr,
                ExcMessage("The shared pointer to the DoFHandler of the base "
                           "entity is not setup correctly."));
    AssertThrow(dof_handler->has_active_dofs(),
                ExcMessage("The DoFHandler of the base entity does not have any "
                           "active degrees of freedom."));
  }
  else
  {
    dof_handler->initialize(triangulation, *finite_element);
    DoFRenumbering::Cuthill_McKee(*dof_handler);
  }

  locally_owned_dofs = dof_handler->locally_owned_dofs();
  DoFTools::extract_locally_relevant_dofs(*dof_handler,
                                          locally_relevant_dofs);
  // Fill hanging node constraints
  hanging_node_constraints.clear();
  {
    hanging_node_constraints.reinit(locally_relevant_dofs);
    DoFTools::make_hanging_node_constraints(*dof_handler,
                                            hanging_node_constraints);
  }
  hanging_node_constraints.close();

  // Modify flag because the dofs are setup
  flag_setup_dofs = false;
}



template <>
void FE_FieldBase<2, Vector<double>>::setup_vectors()
{
  Assert(!flag_setup_dofs, ExcMessage("Setup dofs was not called."));

  const typename types::global_cell_index n_dofs{dof_handler->n_dofs()};
  solution.reinit(n_dofs);
  old_solution.reinit(n_dofs);
  old_old_solution.reinit(n_dofs);
  distributed_vector.reinit(n_dofs);
}



template <>
void FE_FieldBase<3, Vector<double>>::setup_vectors()
{
  Assert(!flag_setup_dofs, ExcMessage("Setup dofs was not called."));

  const typename types::global_cell_index n_dofs{dof_handler->n_dofs()};
  solution.reinit(n_dofs);
  old_solution.reinit(n_dofs);
  old_old_solution.reinit(n_dofs);
  distributed_vector.reinit(n_dofs);
}



template <int dim, typename VectorType>
void FE_FieldBase<dim, VectorType>::setup_vectors()
{
  Assert(!flag_setup_dofs, ExcMessage("Setup dofs was not called."));

  const MPI_Comm  mpi_communicator(MPI_COMM_WORLD);

  #ifdef USE_PETSC_LA
    solution.reinit(locally_owned_dofs,
                    locally_relevant_dofs,
                    mpi_communicator);
  #else
    solution.reinit(locally_relevant_dofs,
                    mpi_communicator);
  #endif
  old_solution.reinit(solution);
  old_old_solution.reinit(solution);

  #ifdef USE_PETSC_LA
    distributed_vector.reinit(locally_owned_dofs,
                              mpi_communicator);
  #else
    distributed_vector.reinit(locally_owned_dofs,
                              locally_relevant_dofs,
                              mpi_communicator,
                              true);
  #endif
}



template <int dim, typename VectorType>
void FE_FieldBase<dim, VectorType>::set_dirichlet_boundary_condition
(const types::boundary_id boundary_id,
 const std::shared_ptr<Function<dim>> &function,
 const bool time_dependent_bc)
{
  boundary_conditions->set_dirichlet_bc(boundary_id, function, time_dependent_bc);
}



template <int dim, typename VectorType>
void FE_FieldBase<dim, VectorType>::set_periodic_boundary_condition
(const types::boundary_id first_boundary_id,
 const types::boundary_id second_boundary_id,
 const unsigned int       direction)
{
  boundary_conditions->set_periodic_bc(first_boundary_id,
                                      second_boundary_id,
                                      direction);
}


template <int dim, typename VectorType>
void FE_FieldBase<dim, VectorType>::set_solution_vectors_to_zero()
{
  Assert(!flag_setup_dofs, ExcMessage("Setup dofs was not called."));

  solution          = 0.;
  old_solution      = 0.;
  old_old_solution  = 0.;
}

template <int dim, typename VectorType>
void FE_FieldBase<dim, VectorType>::update_boundary_conditions()
{
  if (boundary_conditions->time_dependent_bcs_map.empty())
    return;

  using const_iterator = typename std::multimap<BCType, types::boundary_id>::const_iterator;

  AffineConstraints<value_type>   tmp_constraints;

  tmp_constraints.clear();
  tmp_constraints.reinit(this->locally_relevant_dofs);

  if (boundary_conditions->time_dependent_bcs_map.find(BCType::dirichlet)
      != boundary_conditions->time_dependent_bcs_map.end())
  {
    typename std::map<types::boundary_id, const Function<dim> *> function_map;

    // Extract a pair of iterators representing the upper and
    // lower limit of the iterator range of all boundary ids on
    // which a time dependent boundary condition of the type BCType::::dirichlet
    // was specified.
    const std::pair<const_iterator, const_iterator>
    iterator_pair =
        this->boundary_conditions->time_dependent_bcs_map.equal_range(BCType::dirichlet);

    // Iterate over all necessary boundary conditions to populate the function
    // map to constrain the AffineConstraints instance.
    const_iterator it = iterator_pair.first, endit = iterator_pair.second;
    for (; it != endit; ++it)
      function_map[it->second] = this->boundary_conditions->dirichlet_bcs[it->second].get();

    VectorTools::interpolate_boundary_values(*dof_handler,
                                             function_map,
                                             tmp_constraints);
  }

  tmp_constraints.close();

  this->constraints.merge(tmp_constraints,
                          AffineConstraints<double>::MergeConflictBehavior::right_object_wins);
}

template <int dim, typename VectorType>
void FE_FieldBase<dim, VectorType>::update_solution_vectors()
{
  Assert(!flag_setup_dofs, ExcMessage("Setup dofs was not called."));

  old_old_solution  = old_solution;
  old_solution      = solution;
}



template <int dim, typename VectorType>
FE_VectorField<dim, VectorType>::FE_VectorField
(const unsigned int         fe_degree,
 const Triangulation<dim>  &triangulation,
 const std::string         &name)
:
FE_FieldBase<dim, VectorType>(triangulation, name)
{
  this->finite_element = std::make_shared<FESystem<dim>>(FE_Q<dim>(fe_degree), dim);
  this->boundary_conditions = new VectorBoundaryConditions<dim>(triangulation);
}



template <int dim, typename VectorType>
FE_VectorField<dim, VectorType>::FE_VectorField
(const FE_VectorField<dim, VectorType>  &entity,
 const std::string        &new_name)
:
FE_FieldBase<dim, VectorType>(entity, new_name)
{
  this->boundary_conditions = new VectorBoundaryConditions<dim>(this->triangulation);
}


template <int dim, typename VectorType>
void FE_VectorField<dim, VectorType>::apply_boundary_conditions(const bool check_regularity)
{
  FE_FieldBase<dim, VectorType>::apply_boundary_conditions(check_regularity);

  const VectorBoundaryConditions<dim>* const vector_boundary_conditions =
      static_cast<const VectorBoundaryConditions<dim> *>(this->boundary_conditions);

  if (!vector_boundary_conditions->normal_flux_bcs.empty())
  {
    std::map<types::boundary_id, const Function<dim> *> function_map;

    std::set<types::boundary_id>  boundary_id_set;

    for (auto const &[boundary_id, function] : vector_boundary_conditions->normal_flux_bcs)
    {
      function_map[boundary_id] = function.get();
      boundary_id_set.insert(boundary_id);
    }

    VectorTools::compute_nonzero_normal_flux_constraints(*(this->dof_handler),
                                                         0,
                                                         boundary_id_set,
                                                         function_map,
                                                         this->constraints);
  }

  if (!vector_boundary_conditions->tangential_flux_bcs.empty())
  {
    std::map<types::boundary_id, const Function<dim> *> function_map;

    std::set<types::boundary_id>  boundary_id_set;

    for (auto const &[boundary_id, function] : vector_boundary_conditions->tangential_flux_bcs)
    {
      function_map[boundary_id] = function.get();
      boundary_id_set.insert(boundary_id);
    }

    VectorTools::compute_nonzero_tangential_flux_constraints(*(this->dof_handler),
                                                             0,
                                                             boundary_id_set,
                                                             function_map,
                                                             this->constraints);
  }

  /*! @todo Implement a datum for vector valued problem*/

  this->constraints.close();
}


template <int dim, typename VectorType>
void FE_VectorField<dim, VectorType>::setup_dofs()
{
  if (this->flag_child_entity)
  {
    AssertThrow(this->dof_handler != nullptr,
                ExcMessage("The shared pointer to the DoFHandler of the base "
                           "entity is not setup correctly."));
    AssertThrow(this->dof_handler->has_active_dofs(),
                ExcMessage("The DoFHandler of the base entity does not have any "
                           "active degrees of freedom."));
  }
  else
  {
    this->dof_handler->initialize(this->triangulation,
                                  this->get_finite_element());
//    DoFRenumbering::Cuthill_McKee(*(this->dof_handler));
//    DoFRenumbering::block_wise(*(this->dof_handler));
  }

  this->locally_owned_dofs = this->dof_handler->locally_owned_dofs();
  DoFTools::extract_locally_relevant_dofs(*(this->dof_handler),
                                          this->locally_relevant_dofs);
  // Fill hanging node constraints
  this->hanging_node_constraints.clear();
  {
    this->hanging_node_constraints.reinit(this->locally_relevant_dofs);
    DoFTools::make_hanging_node_constraints(*(this->dof_handler),
                                            this->hanging_node_constraints);
  }
  this->hanging_node_constraints.close();

  // Modify flag because the dofs are setup
  this->flag_setup_dofs = false;
}



template <int dim, typename VectorType>
void FE_VectorField<dim, VectorType>::set_neumann_boundary_condition
(const types::boundary_id boundary_id,
 const std::shared_ptr<TensorFunction<1, dim>> &function,
 const bool time_dependent_bc)
{
  Assert(this->boundary_conditions != nullptr,
         ExcMessage("Boundary conditions object is not initialized."));
  static_cast<VectorBoundaryConditions<dim>*>(this->boundary_conditions)
      ->set_neumann_bc(boundary_id, function, time_dependent_bc);
}



template <int dim, typename VectorType>
void FE_VectorField<dim, VectorType>::set_tangential_component_boundary_condition
(const types::boundary_id boundary_id,
 const std::shared_ptr<Function<dim>> &function,
 const bool time_dependent_bc)
{
  Assert(this->boundary_conditions != nullptr,
         ExcMessage("Boundary conditions object is not initialized."));
  static_cast<VectorBoundaryConditions<dim>*>(this->boundary_conditions)
      ->set_tangential_flux_bc(boundary_id, function, time_dependent_bc);
}


template <int dim, typename VectorType>
void FE_VectorField<dim, VectorType>::set_normal_component_boundary_condition
(const types::boundary_id boundary_id,
 const std::shared_ptr<Function<dim>> &function,
 const bool time_dependent_bc)
{
  Assert(this->boundary_conditions != nullptr,
         ExcMessage("Boundary conditions object is not initialized."));
  static_cast<VectorBoundaryConditions<dim>*>(this->boundary_conditions)
      ->set_normal_flux_bc(boundary_id, function, time_dependent_bc);
}



template <int dim, typename VectorType>
Tensor<1, dim> FE_VectorField<dim, VectorType>::point_value
(const Point<dim>   &point,
 const Mapping<dim> &external_mapping) const
{
  Assert(!this->flag_setup_dofs, ExcMessage("Setup dofs was not called."));

  Vector<typename FE_FieldBase<dim, VectorType>::value_type>  point_value(dim);

  // try to evaluate the solution at this point. in parallel, the point
  // will be on only one processor's owned cells, so the others are
  // going to throw an exception. make sure at least one processor
  // finds the given point
  bool point_found = false;

  try
  {
    VectorTools::point_value(external_mapping,
                             *(this->dof_handler),
                             this->solution,
                             point,
                             point_value);
    point_found = true;
  }
  catch (const VectorTools::ExcPointNotAvailableHere &)
  {
    // ignore
  }

  this->send_point_data(point_value, point, point_found);

  Tensor<1, dim> point_value_tensor;
  for (unsigned i=0; i<dim; ++i)
    point_value_tensor[i] = point_value[i];

  return (point_value_tensor);
}



template <int dim, typename VectorType>
Tensor<2, dim> FE_VectorField<dim, VectorType>::point_gradient
(const Point<dim>   &point,
 const Mapping<dim> &external_mapping) const
{
  Assert(!this->flag_setup_dofs, ExcMessage("Setup dofs was not called."));

  std::vector<Tensor<1, dim>> point_gradient_rows(dim);

  // try to evaluate the solution at this point. in parallel, the point
  // will be on only one processor's owned cells, so the others are
  // going to throw an exception. make sure at least one processor
  // finds the given point
  bool point_found = false;

  try
  {
    VectorTools::point_gradient(external_mapping,
                                *(this->dof_handler),
                                this->solution,
                                point);
    point_found = true;
  }
  catch (const VectorTools::ExcPointNotAvailableHere &)
  {
    // ignore
  }

  this->send_point_data_vector(point_gradient_rows, point, point_found);

  Tensor<2, dim> point_gradient;
  for (unsigned int d=0; d<dim; ++d)
    point_gradient[d] = point_gradient_rows[d];

  return (point_gradient);
}



template <int dim, typename VectorType>
void FE_VectorField<dim, VectorType>::update_boundary_conditions()
{
  Assert(this->boundary_conditions != nullptr,
         ExcMessage("Boundary conditions object is not initialized."));

  if (this->boundary_conditions->time_dependent_bcs_map.empty())
    return;

  using FunctionMap = typename std::map<types::boundary_id, const Function<dim> *>;
  using const_iterator = typename std::multimap<BCType, types::boundary_id>::const_iterator;

  AffineConstraints<LinearAlgebra::MPI::Vector::value_type>   tmp_constraints;

  VectorBoundaryConditions<dim>* const vector_boundary_conditions =
      static_cast<VectorBoundaryConditions<dim> *>(this->boundary_conditions);

  tmp_constraints.clear();
  tmp_constraints.reinit(this->locally_relevant_dofs);

  if (vector_boundary_conditions->time_dependent_bcs_map.find(BCType::dirichlet)
      != vector_boundary_conditions->time_dependent_bcs_map.end())
  {
    FunctionMap   function_map;

    // Extract a pair of iterators representing the upper and
    // lower limit of the iterator range of all boundary ids on
    // which a time dependent boundary condition of the type BCType::::dirichlet
    // was specified.
    const std::pair<const_iterator, const_iterator>
    iterator_pair =
        vector_boundary_conditions->time_dependent_bcs_map.equal_range(BCType::dirichlet);

    // Iterate over all necessary boundary conditions to populate the function
    // map to constrain the AffineConstraints instance.
    const_iterator it = iterator_pair.first, endit = iterator_pair.second;
    for (; it != endit; ++it)
      function_map[it->second] = vector_boundary_conditions->dirichlet_bcs[it->second].get();

    VectorTools::interpolate_boundary_values(*(this->dof_handler),
                                             function_map,
                                             tmp_constraints);
  }

  if (vector_boundary_conditions->time_dependent_bcs_map.find(BCType::normal_flux)
      != vector_boundary_conditions->time_dependent_bcs_map.end())
  {
    FunctionMap                   function_map;
    std::set<types::boundary_id>  boundary_id_set;

    // Extract a pair of iterators representing the upper and
    // lower limit of the iterator range of all the boundary ids on
    // which a time dependent boundary condition of the type BCType::normal_flux
    // was specified.
    const std::pair<const_iterator, const_iterator>
    iterator_pair =
        vector_boundary_conditions->time_dependent_bcs_map.equal_range(BCType::normal_flux);

    // Iterate over all necessary boundary conditions to populate the function
    // map to constrain the AffineConstraints instance.
    const_iterator it = iterator_pair.first, endit = iterator_pair.second;
    for (; it != endit; ++it)
    {
      function_map[it->second] = vector_boundary_conditions->normal_flux_bcs[it->second].get();
      boundary_id_set.insert(it->second);
    }

    VectorTools::compute_nonzero_normal_flux_constraints(*(this->dof_handler),
                                                         0,
                                                         boundary_id_set,
                                                         function_map,
                                                         tmp_constraints);
  }

  if (vector_boundary_conditions->time_dependent_bcs_map.find(BCType::tangential_flux)
      != vector_boundary_conditions->time_dependent_bcs_map.end())
  {
    FunctionMap                   function_map;
    std::set<types::boundary_id>  boundary_id_set;

    // Extract a pair of iterators representing the upper and
    // lower limit of the iterator range of all the boundary ids on
    // which a time dependent boundary condition of the type BCType::tangential_flux
    // was specified.
    const std::pair<const_iterator, const_iterator>
    iterator_pair =
        vector_boundary_conditions->time_dependent_bcs_map.equal_range(BCType::tangential_flux);

    // Iterate over all necessary boundary conditions to populate the function
    // map to constrain the AffineConstraints instance.
    const_iterator it = iterator_pair.first, endit = iterator_pair.second;
    for (; it != endit; ++it)
    {
      function_map[it->second] = vector_boundary_conditions->tangential_flux_bcs[it->second].get();
      boundary_id_set.insert(it->second);
    }

    VectorTools::compute_nonzero_tangential_flux_constraints(*(this->dof_handler),
                                                             0,
                                                             boundary_id_set,
                                                             function_map,
                                                             tmp_constraints);
  }

  tmp_constraints.close();

  this->constraints.merge(tmp_constraints,
                          AffineConstraints<LinearAlgebra::MPI::Vector::value_type>::MergeConflictBehavior::right_object_wins);
}



template <int dim, typename VectorType>
FE_ScalarField<dim, VectorType>::FE_ScalarField
(const unsigned int         fe_degree,
 const Triangulation<dim>  &triangulation,
 const std::string         &name)
:
FE_FieldBase<dim, VectorType>(triangulation, name)
{
  this->finite_element = std::make_shared<FE_Q<dim>>(fe_degree);
  this->boundary_conditions = new ScalarBoundaryConditions<dim>(triangulation);
}



template <int dim, typename VectorType>
FE_ScalarField<dim, VectorType>::FE_ScalarField
(const FE_ScalarField<dim, VectorType>  &entity,
 const std::string        &new_name)
:
FE_FieldBase<dim, VectorType>(entity, new_name)
{
  this->boundary_conditions = new ScalarBoundaryConditions<dim>(this->triangulation);
}


template <int dim, typename VectorType>
void FE_ScalarField<dim, VectorType>::apply_boundary_conditions(const bool check_regularity)
{
  FE_FieldBase<dim, VectorType>::apply_boundary_conditions(check_regularity);

  const ScalarBoundaryConditions<dim>* const scalar_boundary_conditions =
      static_cast<const ScalarBoundaryConditions<dim> *>(this->boundary_conditions);

  if (scalar_boundary_conditions->datum_at_boundary())
  {
    IndexSet    boundary_dofs;
    DoFTools::extract_boundary_dofs(*(this->dof_handler),
                                    ComponentMask(this->finite_element->n_components(),
                                                  true),
                                    boundary_dofs);

    // Look for an admissible local degree of freedom to constrain
    types::global_dof_index local_idx = numbers::invalid_dof_index;
    IndexSet::ElementIterator idx = boundary_dofs.begin();
    IndexSet::ElementIterator endidx = boundary_dofs.end();
    for(; idx != endidx; ++idx)
      if (this->constraints.can_store_line(*idx) &&
          !this->constraints.is_constrained(*idx))
      {
        local_idx = *idx;
        break;
      }

    // Chooses the degree of freedom with the smallest index. If no
    // admissible degree of freedom was found in a given processor, its
    // value is set the number of degree of freedom
    const MPI_Comm  mpi_communicator(MPI_COMM_WORLD);
    const types::global_dof_index global_idx =
        Utilities::MPI::min((local_idx != numbers::invalid_dof_index)?
                            local_idx: this->dof_handler->n_dofs(),
                            mpi_communicator);

    // Checks that an admissable degree of freedom was found
    AssertThrow(global_idx < this->dof_handler->n_dofs(),
                ExcMessage("Error, couldn't find a DoF to constrain."));

    // Sets the degree of freedom to zero
    if (this->constraints.can_store_line(global_idx))
    {
        AssertThrow(!this->constraints.is_constrained(global_idx),
                    ExcInternalError());
        this->constraints.add_line(global_idx);
    }
  }

  this->constraints.close();
}



template <int dim, typename VectorType>
void FE_ScalarField<dim, VectorType>::set_neumann_boundary_condition
(const types::boundary_id boundary_id,
 const std::shared_ptr<Function<dim>> &function,
 const bool time_dependent_bc)
{
  static_cast<ScalarBoundaryConditions<dim>*>(this->boundary_conditions)
    ->set_neumann_bc(boundary_id, function, time_dependent_bc);
}



template <int dim, typename VectorType>
void FE_ScalarField<dim, VectorType>::set_datum_boundary_condition()
{
  static_cast<ScalarBoundaryConditions<dim>*>(this->boundary_conditions)
    ->set_datum_at_boundary();
}



template <int dim, typename VectorType>
typename FE_FieldBase<dim, VectorType>::value_type
FE_ScalarField<dim, VectorType>::point_value
(const Point<dim>   &point,
 const Mapping<dim> &external_mapping) const
{
  Assert(!this->flag_setup_dofs, ExcMessage("Setup dofs was not called."));

  double  point_value;

  // try to evaluate the solution at this point. in parallel, the point
  // will be on only one processor's owned cells, so the others are
  // going to throw an exception. make sure at least one processor
  // finds the given point
  bool point_found = false;

  try
  {
    point_value = VectorTools::point_value(external_mapping,
                                           *(this->dof_handler),
                                           this->solution,
                                           point);
    point_found = true;
  }
  catch (const VectorTools::ExcPointNotAvailableHere &)
  {
    // ignore
  }

  // ensure that at least one processor found things
  const MPI_Comm  mpi_communicator(MPI_COMM_WORLD);
  const int n_procs = Utilities::MPI::sum(point_found ? 1 : 0, mpi_communicator);
  AssertThrow(n_procs > 0,
              ExcMessage("While trying to evaluate the solution at point " +
                         Utilities::to_string(point[0]) + ", " +
                         Utilities::to_string(point[1]) +
                         (dim == 3 ?
                             ", " + Utilities::to_string(point[2]) :
                             "") +
                         "), " +
                         "no processors reported that the point lies inside the " +
                         "set of cells they own. Are you trying to evaluate the " +
                         "solution at a point that lies outside of the domain?"));

  // Reduce all collected values into local Vector
  point_value = Utilities::MPI::sum(point_value,
                                    mpi_communicator);

  // Normalize in cases where points are claimed by multiple processors
  if (n_procs > 1)
    point_value /= n_procs;

  return (point_value);
}


template <int dim, typename VectorType>
Tensor<1, dim> FE_ScalarField<dim, VectorType>::point_gradient
(const Point<dim>   &point,
 const Mapping<dim> &external_mapping) const
{
  Assert(!this->flag_setup_dofs, ExcMessage("Setup dofs was not called."));

  std::vector<Tensor<1, dim>> point_gradient(1);

  // try to evaluate the solution at this point. in parallel, the point
  // will be on only one processor's owned cells, so the others are
  // going to throw an exception. make sure at least one processor
  // finds the given point
  bool point_found = false;

  try
  {
    point_gradient[0] = VectorTools::point_gradient(external_mapping,
                                                    *(this->dof_handler),
                                                    this->solution,
                                                    point);
    point_found = true;
  }
  catch (const VectorTools::ExcPointNotAvailableHere &)
  {
    // ignore
  }

  this->send_point_data_vector(point_gradient, point, point_found);

  return (point_gradient[0]);
}



} // namespace Entities

} // namespace RMHD

// explicit instantiations
template class RMHD::Entities::FE_FieldBase<2>;
template class RMHD::Entities::FE_FieldBase<3>;

template class RMHD::Entities::FE_FieldBase<2, dealii::Vector<double>>;
template class RMHD::Entities::FE_FieldBase<3, dealii::Vector<double>>;

template class RMHD::Entities::FE_ScalarField<2>;
template class RMHD::Entities::FE_ScalarField<3>;

template class RMHD::Entities::FE_ScalarField<2, dealii::Vector<double>>;
template class RMHD::Entities::FE_ScalarField<3, dealii::Vector<double>>;

template class RMHD::Entities::FE_VectorField<2>;
template class RMHD::Entities::FE_VectorField<3>;

template class RMHD::Entities::FE_VectorField<2, dealii::Vector<double>>;
template class RMHD::Entities::FE_VectorField<3, dealii::Vector<double>>;<|MERGE_RESOLUTION|>--- conflicted
+++ resolved
@@ -202,72 +202,6 @@
   }
   else
     boundary_conditions->print_summary(std::cout, this->name);
-}
-
-template <int dim, typename VectorType>
-std::map<typename VectorTools::NormType, double>
-FE_FieldBase<dim, VectorType>::compute_error
-(const Function<dim>	&exact_solution,
- const Mapping<dim>   &external_mapping) const
-{
-  const Triangulation<dim> &tria{this->triangulation};
-
-  Vector<double>  cellwise_error(tria.n_active_cells());
-
-  auto compute_error
-  = [&external_mapping, &tria, &cellwise_error, this]
-     (const Quadrature<dim>          &quadrature,
-      const Function<dim>            &exact_solution,
-      const VectorTools::NormType     norm_type)
-  ->
-  double
-  {
-    VectorTools::integrate_difference(external_mapping,
-                                      *this->dof_handler,
-                                      this->solution,
-                                      exact_solution,
-                                      cellwise_error,
-                                      quadrature,
-                                      norm_type);
-    return (VectorTools::compute_global_error(tria,
-                                              cellwise_error,
-                                              norm_type));
-  };
-
-  typename VectorTools::NormType norm_type;
-
-  std::map<typename VectorTools::NormType, double> error_map;
-
-<<<<<<< HEAD
-	const QGauss<dim> quadrature_formula(fe_degree + 1);
-=======
-  const unsigned int fe_degree{finite_element->degree};
-	const QGauss<dim> quadrature_formula(fe_degree + 2);
->>>>>>> 70b45278
-
-	norm_type = VectorTools::NormType::L2_norm;
-	double error = compute_error(quadrature_formula,
-                               exact_solution,
-                               norm_type);
-  error_map[norm_type] = error;
-
-	norm_type = VectorTools::NormType::H1_norm;
-	error = compute_error(quadrature_formula,
-                        exact_solution,
-                        norm_type);
-	error_map[norm_type] = error;
-
-	const QTrapez<1>     trapezoidal_rule;
-	const QIterated<dim> linfty_quadrature_formula(trapezoidal_rule,
-                                                 fe_degree);
-
-	norm_type = VectorTools::NormType::Linfty_norm;
-	error = compute_error(linfty_quadrature_formula,
-                        exact_solution,
-                        norm_type);
-	error_map[norm_type] = error;
-
-	return (error_map);
 }
 
 
@@ -1090,4 +1024,4 @@
 template class RMHD::Entities::FE_VectorField<3>;
 
 template class RMHD::Entities::FE_VectorField<2, dealii::Vector<double>>;
-template class RMHD::Entities::FE_VectorField<3, dealii::Vector<double>>;+template class RMHD::Entities::FE_VectorField<3, dealii::Vector<double>>;
