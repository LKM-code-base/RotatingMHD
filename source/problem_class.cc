#include <rotatingMHD/global.h>
#include <rotatingMHD/problem_class.h>

#include <deal.II/base/quadrature_lib.h>

#include <exception>
#include <filesystem>
#include <string>

namespace RMHD
{

using namespace dealii;

template<int dim>
SolutionTransferContainer<dim>::SolutionTransferContainer()
:
error_vector_size(0)
{}

template<int dim>
void SolutionTransferContainer<dim>::add_entity(
std::shared_ptr<Entities::FE_FieldBase<dim>> entity, bool flag)
{
  entities.emplace_back(std::make_pair(entity.get(), flag));
  if (flag)
    error_vector_size += 1;
}

template<int dim>
Problem<dim>::Problem(const RunTimeParameters::ProblemBaseParameters &prm_)
:
mpi_communicator(MPI_COMM_WORLD),
prm(prm_),
triangulation(mpi_communicator,
              typename Triangulation<dim>::MeshSmoothing(
              Triangulation<dim>::smoothing_on_refinement |
              Triangulation<dim>::smoothing_on_coarsening)),
mapping(std::make_shared<MappingQ<dim>>(prm.mapping_degree,
                                        prm.mapping_interior_cells)),
pcout(std::make_shared<ConditionalOStream>(std::cout,
      (Utilities::MPI::this_mpi_process(mpi_communicator) == 0))),
computing_timer(
  std::make_shared<TimerOutput>(mpi_communicator,
                                *pcout,
                                (prm.verbose? TimerOutput::summary: TimerOutput::never),
                                TimerOutput::wall_times))
{
  if (!std::filesystem::exists(prm.graphical_output_directory) &&
      Utilities::MPI::this_mpi_process(this->mpi_communicator) == 0)
  {
    try
    {
      std::filesystem::create_directories(prm.graphical_output_directory);
    }
    catch (std::exception &exc)
    {
      std::cerr << std::endl << std::endl
                << "----------------------------------------------------"
                << std::endl;
      std::cerr << "Exception in the creation of the output directory: "
                << std::endl
                << exc.what() << std::endl
                << "Aborting!" << std::endl
                << "----------------------------------------------------"
                << std::endl;
      std::abort();
    }
    catch (...)
    {
      std::cerr << std::endl << std::endl
                << "----------------------------------------------------"
                  << std::endl;
      std::cerr << "Unknown exception in the creation of the output directory!"
                << std::endl
                << "Aborting!" << std::endl
                << "----------------------------------------------------"
                << std::endl;
      std::abort();
    }
  }
}



template <int dim>
void Problem<dim>::clear()
{
  container.clear();

  triangulation.clear();
}



<<<<<<< HEAD
template <int dim>
void Problem<dim>::project_function
(const Function<dim>                             &function,
 const std::shared_ptr<Entities::FE_FieldBase<dim>> entity,
 LinearAlgebra::MPI::Vector                      &vector)
{
  Assert(function.n_components == entity->n_components,
         ExcMessage("The number of components of the function does not those "
                    "of the entity"));
  #ifdef USE_PETSC_LA
    LinearAlgebra::MPI::Vector
    tmp_vector(entity->locally_owned_dofs, mpi_communicator);
  #else
    LinearAlgebra::MPI::Vector
    tmp_vector(entity->locally_owned_dofs);
  #endif

  VectorTools::project(*(this->mapping),
                      *(entity->dof_handler),
                       entity->constraints,
                       QGauss<dim>(entity->fe_degree + 1),
                       function,
                       tmp_vector);

  vector = tmp_vector;
}



template <int dim>
void Problem<dim>::interpolate_function
(const Function<dim>                             &function,
 const std::shared_ptr<Entities::FE_FieldBase<dim>> entity,
 LinearAlgebra::MPI::Vector                      &vector)
{
  Assert(function.n_components == entity->n_components,
         ExcMessage("The number of components of the function does not those "
                    "of the entity"));
  #ifdef USE_PETSC_LA
    LinearAlgebra::MPI::Vector
    tmp_vector(entity->locally_owned_dofs, mpi_communicator);
  #else
    LinearAlgebra::MPI::Vector
    tmp_vector(entity->locally_owned_dofs);
  #endif

  VectorTools::interpolate(*entity->dof_handler,
                           function,
                           tmp_vector);

  vector = tmp_vector;
}


=======
>>>>>>> 70b45278

template <int dim>
void Problem<dim>::set_initial_conditions
(std::shared_ptr<Entities::FE_FieldBase<dim>> entity,
 Function<dim>                              &function,
 const TimeDiscretization::VSIMEXMethod     &time_stepping,
 const bool                                 boolean)
{
  #ifdef USE_PETSC_LA
    LinearAlgebra::MPI::Vector
    tmp_old_solution(entity->get_locally_owned_dofs(), mpi_communicator);
  #else
    LinearAlgebra::MPI::Vector
    tmp_old_solution(entity->get_locally_owned_dofs());
  #endif

  function.set_time(time_stepping.get_start_time());

  if (!boolean)
  {
<<<<<<< HEAD
    VectorTools::project(*entity->dof_handler,
                          entity->constraints,
                          QGauss<dim>(entity->fe_degree + 1),
=======
    VectorTools::project(entity->get_dof_handler(),
                         entity->get_constraints(),
                          QGauss<dim>(entity->fe_degree() + 2),
>>>>>>> 70b45278
                          function,
                          tmp_old_solution);

    entity->old_solution = tmp_old_solution;
  }
  else
  {
    LinearAlgebra::MPI::Vector tmp_old_old_solution(tmp_old_solution);

<<<<<<< HEAD
    VectorTools::project(*entity->dof_handler,
                          entity->constraints,
                          QGauss<dim>(entity->fe_degree + 1),
=======
    VectorTools::project(entity->get_dof_handler(),
                         entity->get_constraints(),
                          QGauss<dim>(entity->fe_degree() + 2),
>>>>>>> 70b45278
                          function,
                          tmp_old_old_solution);

    function.advance_time(time_stepping.get_next_step_size());

<<<<<<< HEAD
    VectorTools::project(*entity->dof_handler,
                          entity->constraints,
                          QGauss<dim>(entity->fe_degree + 1),
=======
    VectorTools::project(entity->get_dof_handler(),
                         entity->get_constraints(),
                          QGauss<dim>(entity->fe_degree() + 2),
>>>>>>> 70b45278
                          function,
                          tmp_old_solution);

    entity->old_old_solution = tmp_old_old_solution;
    entity->old_solution     = tmp_old_solution;
  }

}

template <int dim>
double Problem<dim>::compute_next_time_step
(const TimeDiscretization::VSIMEXMethod &time_stepping,
 const double                           cfl_number,
 const double                           max_cfl_number) const
{
  if (!prm.time_discretization_parameters.adaptive_time_stepping ||
      time_stepping.get_step_number() == 0)
    return time_stepping.get_next_step_size();
  else if (cfl_number < 1e-6)
    return time_stepping.get_next_step_size();
  else
    return max_cfl_number / cfl_number * time_stepping.get_next_step_size();
}

template <int dim>
void Problem<dim>::adaptive_mesh_refinement()
{
  Assert(!container.empty(),
         ExcMessage("The entities container is empty."))

  using SolutionTransferType =
  parallel::distributed::SolutionTransfer<dim, LinearAlgebra::MPI::Vector>;

  using TransferVectorType =
  std::vector<const LinearAlgebra::MPI::Vector *>;

  std::vector<SolutionTransferType> solution_transfers;

  /*! Initiates the objects responsible for the solution transfer */
  for (auto const &entity: container.entities)
    solution_transfers.emplace_back(entity.first->get_dof_handler());

  {
    TimerOutput::Scope t(*computing_timer,
                         "Problem: Adaptive mesh refinement Pt. 1");

    *pcout << std::endl
           << " Preparing coarsening and refining..." << std::endl;

    // Initiates the estimated error per cell of each entity, which
    // is to be considered
    std::vector<Vector<float>> estimated_errors_per_cell(
      container.get_error_vector_size(),
      Vector<float>(triangulation.n_active_cells()));

    // Initiates the estimated error per cell used in the refinement.
    // It is composed by the equally weighted sum of the estimated
    // error per cell of each entity to be considered
    Vector<float> estimated_error_per_cell(triangulation.n_active_cells());

    unsigned int j = 0;

    // Computes the estimated error per cell of all the pertinent
    // entities
    for (unsigned int i = 0; i < container.entities.size(); ++i)
    {
      if (container.entities[i].second)
      {
        KellyErrorEstimator<dim>::estimate(
          container.entities[i].first->get_dof_handler(),
          QGauss<dim-1>(container.entities[i].first->fe_degree() + 1),
          std::map<types::boundary_id, const Function<dim> *>(),
          container.entities[i].first->solution,
          estimated_errors_per_cell[j],
          ComponentMask(),
          nullptr,
          0,
          triangulation.locally_owned_subdomain());

        j += 1;
      }
      else
        continue;
    }

    // Reset the estimated error per cell and fills it with the
    // equally weighted sum of the estimated error per cell of each
    // entity to be considered
    estimated_error_per_cell = 0.;

    for (auto const &error_vector: estimated_errors_per_cell)
      estimated_error_per_cell.add(1.0 / container.get_error_vector_size(),
                                   error_vector);

    // Indicates which cells are to be refine/coarsen
    parallel::distributed::
    GridRefinement::refine_and_coarsen_fixed_fraction(
      triangulation,
      estimated_error_per_cell,
      prm.spatial_discretization_parameters.cell_fraction_to_coarsen,
      prm.spatial_discretization_parameters.cell_fraction_to_refine);

    // Clear refinement flags if refinement level exceeds maximum
    if (triangulation.n_global_levels() > prm.spatial_discretization_parameters.n_maximum_levels)
      for (auto cell: triangulation.active_cell_iterators_on_level(
                        prm.spatial_discretization_parameters.n_maximum_levels))
        cell->clear_refine_flag();

    // Clear coarsen flags if level decreases minimum
    for (auto cell: triangulation.active_cell_iterators_on_level(
                      prm.spatial_discretization_parameters.n_minimum_levels))
        cell->clear_coarsen_flag();

    // Count number of cells to be refined and coarsened
    unsigned int local_cell_counts[2] = {0, 0};
    for (auto cell: triangulation.active_cell_iterators())
        if (cell->is_locally_owned() && cell->refine_flag_set())
            local_cell_counts[0] += 1;
        else if (cell->is_locally_owned() && cell->coarsen_flag_set())
            local_cell_counts[1] += 1;

    unsigned int global_cell_counts[2];
    Utilities::MPI::sum(local_cell_counts, mpi_communicator, global_cell_counts);

    *pcout << "   Number of cells set for refinement: " << global_cell_counts[0] << std::endl
           << "   Number of cells set for coarsening: " << global_cell_counts[1] << std::endl;

    // Stores the current solutions into std::vector declared below
    // and prepare each entry for the solution transfer
    std::vector<TransferVectorType> x_solutions;

    for (auto const &entity : container.entities)
    {
      TransferVectorType x_solution(3);
      x_solution[0] = &(entity.first)->solution;
      x_solution[1] = &(entity.first)->old_solution;
      x_solution[2] = &(entity.first)->old_old_solution;
      x_solutions.emplace_back(x_solution);
    }

    triangulation.prepare_coarsening_and_refinement();
    for (unsigned int i = 0; i < solution_transfers.size(); ++i)
      solution_transfers[i].prepare_for_coarsening_and_refinement(
        x_solutions[i]);

    // Execute the mesh refinement/coarsening
    *pcout << " Executing coarsening and refining..." << std::endl;
    triangulation.execute_coarsening_and_refinement();
  }

  *pcout << "   Number of global active cells:      "
         << triangulation.n_global_active_cells() << std::endl;

  std::vector<types::global_cell_index> locally_active_cells(triangulation.n_global_levels());
  for (unsigned int level = 0; level < triangulation.n_levels(); ++level)
    for (auto cell: triangulation.active_cell_iterators_on_level(level))
      if (cell->is_locally_owned())
        locally_active_cells[level] += 1;
  *pcout << "   Number of cells on each (level):    ";
  for (unsigned int level=0; level < triangulation.n_global_levels(); ++level)
  {
      *pcout << Utilities::MPI::sum(locally_active_cells[level], mpi_communicator)
             << " (" << level << ")" << ", ";
  }
  *pcout << "\b\b \n" << std::endl;

  int n_total_dofs = 0;

  // Reinitiate the entities to accomodate to the new mesh
  for (auto &entity: container.entities)
  {
    (entity.first)->setup_dofs();

    if (!entity.first->is_child_entity())
    {
      *pcout << std::setw(60)
             << (" Number of degrees of freedom of the \""
                + (entity.first)->name + "\" entity")
             << " = "
             << (entity.first)->n_dofs()
             << std::endl;

      n_total_dofs += entity.first->n_dofs();
    }

    (entity.first)->apply_boundary_conditions();
    (entity.first)->setup_vectors();
  }

  *pcout << std::setw(60)
         << " Number of total degrees of freedom"
         << " = "
         << n_total_dofs << std::endl << std::endl;

  {
    TimerOutput::Scope t(*computing_timer,
                         "Problem: Adaptive mesh refinement Pt. 2");

    for (unsigned int i = 0; i < container.entities.size(); ++i)
    {
      // Temporary vectors to extract the interpolated solutions back
      // into the entities
      LinearAlgebra::MPI::Vector  distributed_tmp_solution;
      LinearAlgebra::MPI::Vector  distributed_tmp_old_solution;
      LinearAlgebra::MPI::Vector  distributed_tmp_old_old_solution;

      distributed_tmp_solution.reinit(container.entities[i].first->distributed_vector);
      distributed_tmp_old_solution.reinit(distributed_tmp_solution);
      distributed_tmp_old_old_solution.reinit(distributed_tmp_solution);

      std::vector<LinearAlgebra::MPI::Vector *>  tmp(3);
      tmp[0] = &(distributed_tmp_solution);
      tmp[1] = &(distributed_tmp_old_solution);
      tmp[2] = &(distributed_tmp_old_old_solution);

      // Interpolate and apply constraints to the temporary vectors
      solution_transfers[i].interpolate(tmp);

      const AffineConstraints<LinearAlgebra::MPI::Vector::value_type> &
      current_constraints = container.entities[i].first->get_constraints();

      current_constraints.distribute(distributed_tmp_solution);
      current_constraints.distribute(distributed_tmp_old_solution);
      current_constraints.distribute(distributed_tmp_old_old_solution);

      // Pass the interpolated vectors to the fields' vector instances
      (container.entities[i].first)->solution          = distributed_tmp_solution;
      (container.entities[i].first)->old_solution      = distributed_tmp_old_solution;
      (container.entities[i].first)->old_old_solution  = distributed_tmp_old_old_solution;
    }
  }
}


} // namespace RMHD

template struct RMHD::SolutionTransferContainer<2>;
template struct RMHD::SolutionTransferContainer<3>;

template class RMHD::Problem<2>;
template class RMHD::Problem<3>;<|MERGE_RESOLUTION|>--- conflicted
+++ resolved
@@ -93,63 +93,6 @@
 
 
 
-<<<<<<< HEAD
-template <int dim>
-void Problem<dim>::project_function
-(const Function<dim>                             &function,
- const std::shared_ptr<Entities::FE_FieldBase<dim>> entity,
- LinearAlgebra::MPI::Vector                      &vector)
-{
-  Assert(function.n_components == entity->n_components,
-         ExcMessage("The number of components of the function does not those "
-                    "of the entity"));
-  #ifdef USE_PETSC_LA
-    LinearAlgebra::MPI::Vector
-    tmp_vector(entity->locally_owned_dofs, mpi_communicator);
-  #else
-    LinearAlgebra::MPI::Vector
-    tmp_vector(entity->locally_owned_dofs);
-  #endif
-
-  VectorTools::project(*(this->mapping),
-                      *(entity->dof_handler),
-                       entity->constraints,
-                       QGauss<dim>(entity->fe_degree + 1),
-                       function,
-                       tmp_vector);
-
-  vector = tmp_vector;
-}
-
-
-
-template <int dim>
-void Problem<dim>::interpolate_function
-(const Function<dim>                             &function,
- const std::shared_ptr<Entities::FE_FieldBase<dim>> entity,
- LinearAlgebra::MPI::Vector                      &vector)
-{
-  Assert(function.n_components == entity->n_components,
-         ExcMessage("The number of components of the function does not those "
-                    "of the entity"));
-  #ifdef USE_PETSC_LA
-    LinearAlgebra::MPI::Vector
-    tmp_vector(entity->locally_owned_dofs, mpi_communicator);
-  #else
-    LinearAlgebra::MPI::Vector
-    tmp_vector(entity->locally_owned_dofs);
-  #endif
-
-  VectorTools::interpolate(*entity->dof_handler,
-                           function,
-                           tmp_vector);
-
-  vector = tmp_vector;
-}
-
-
-=======
->>>>>>> 70b45278
 
 template <int dim>
 void Problem<dim>::set_initial_conditions
@@ -170,15 +113,9 @@
 
   if (!boolean)
   {
-<<<<<<< HEAD
-    VectorTools::project(*entity->dof_handler,
-                          entity->constraints,
-                          QGauss<dim>(entity->fe_degree + 1),
-=======
     VectorTools::project(entity->get_dof_handler(),
                          entity->get_constraints(),
                           QGauss<dim>(entity->fe_degree() + 2),
->>>>>>> 70b45278
                           function,
                           tmp_old_solution);
 
@@ -188,29 +125,17 @@
   {
     LinearAlgebra::MPI::Vector tmp_old_old_solution(tmp_old_solution);
 
-<<<<<<< HEAD
-    VectorTools::project(*entity->dof_handler,
-                          entity->constraints,
-                          QGauss<dim>(entity->fe_degree + 1),
-=======
     VectorTools::project(entity->get_dof_handler(),
                          entity->get_constraints(),
                           QGauss<dim>(entity->fe_degree() + 2),
->>>>>>> 70b45278
                           function,
                           tmp_old_old_solution);
 
     function.advance_time(time_stepping.get_next_step_size());
 
-<<<<<<< HEAD
-    VectorTools::project(*entity->dof_handler,
-                          entity->constraints,
-                          QGauss<dim>(entity->fe_degree + 1),
-=======
     VectorTools::project(entity->get_dof_handler(),
                          entity->get_constraints(),
                           QGauss<dim>(entity->fe_degree() + 2),
->>>>>>> 70b45278
                           function,
                           tmp_old_solution);
 
