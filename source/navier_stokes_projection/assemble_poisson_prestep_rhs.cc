#include <rotatingMHD/navier_stokes_projection.h>
#include <deal.II/base/work_stream.h>
#include <deal.II/grid/filtered_iterator.h>

namespace RMHD
{

using Copy = AssemblyData::NavierStokesProjection::PoissonStepRHS::Copy;

template <int dim>
void NavierStokesProjection<dim>::
assemble_poisson_prestep_rhs()
{
  if (parameters.verbose)
    *pcout << "  Navier Stokes: Assembling Poisson pre-step's right hand side...";

  TimerOutput::Scope  t(*computing_timer, "Navier Stokes: Poisson pre-step - RHS assembly");

  // Reset data
  poisson_prestep_rhs = 0.;

  // Dummy finite element for when there is no buoyancy
  const FE_Q<dim> dummy_fe(1);

  // Create pointer to the pertinent finite element
  const FiniteElement<dim> * const temperature_fe_ptr =
          (temperature.get() != nullptr) ? &temperature->get_finite_element() : &dummy_fe;

  // Set polynomial degree of the body force function.
  // Hardcoded to match that of the velocity.
  const int p_degree_body_force = velocity->fe_degree();

  // Compute the highest polynomial degree from all the integrands
  const int p_degree = pressure->fe_degree() + p_degree_body_force - 1;

  // Initiate the quadrature formula for exact numerical integration
  const QGauss<dim>   quadrature_formula(std::ceil(0.5 * double(p_degree + 1)));

  // Compute the highest polynomial degree from all the boundary integrands
  const int face_p_degree = std::max(pressure->fe_degree() + p_degree_body_force,
                                     pressure->fe_degree() + velocity->fe_degree() -2);

  // Initiate the quadrature formula for exact numerical integration
  const QGauss<dim-1>   face_quadrature_formula(std::ceil(0.5 * double(face_p_degree + 1)));


  // Set up the lamba function for the local assembly operation
  using Scratch = typename AssemblyData::NavierStokesProjection::PoissonStepRHS::Scratch<dim>;
  auto worker =
    [this](const typename DoFHandler<dim>::active_cell_iterator     &cell,
           Scratch  &scratch,
           Copy     &data)
    {
      this->assemble_local_poisson_prestep_rhs(cell,
                                               scratch,
                                               data);
    };

  // Set up the lamba function for the copy local to global operation
  auto copier =
    [this](const Copy &data)
    {
      this->copy_local_to_global_poisson_prestep_rhs(data);
    };

  // Assemble using the WorkStream approach
  using CellFilter =
    FilteredIterator<typename DoFHandler<dim>::active_cell_iterator>;

  const UpdateFlags pressure_update_flags = update_gradients|
                                            update_quadrature_points|
                                            update_JxW_values;
  const UpdateFlags pressure_face_update_flags = update_values|
                                                 update_quadrature_points|
                                                 update_normal_vectors|
                                                 update_JxW_values;

  WorkStream::run(
    CellFilter(IteratorFilters::LocallyOwnedCell(),
               pressure->get_dof_handler().begin_active()),
    CellFilter(IteratorFilters::LocallyOwnedCell(),
               pressure->get_dof_handler().end()),
    worker,
    copier,
<<<<<<< HEAD
    AssemblyData::NavierStokesProjection::PoissonStepRHS::Scratch<dim>(
      *mapping,
      quadrature_formula,
      face_quadrature_formula,
      velocity->get_finite_element(),
      update_values,
      update_hessians,
      pressure->get_finite_element(),
      update_JxW_values|
      update_gradients |
      update_quadrature_points,
      update_JxW_values |
      update_values |
      update_quadrature_points |
      update_normal_vectors,
      *temperature_fe_ptr,
      update_values),
    AssemblyData::NavierStokesProjection::PoissonStepRHS::Copy(pressure->get_finite_element().dofs_per_cell));
=======
    Scratch(*mapping,
            quadrature_formula,
            face_quadrature_formula,
            velocity->fe,
            update_values,
            update_hessians,
            pressure->fe,
            pressure_update_flags,
            pressure_face_update_flags,
            *temperature_fe_ptr,
            update_values),
    Copy(pressure->fe.dofs_per_cell));
>>>>>>> e12e7c06

  // Compress global data
  poisson_prestep_rhs.compress(VectorOperation::add);

  if (parameters.verbose)
    *pcout << " done!" << std::endl
           << "    Right-hand side's L2-norm = "
           << std::scientific << std::setprecision(6)
           << poisson_prestep_rhs.l2_norm()
           << std::endl;
}

template <int dim>
void NavierStokesProjection<dim>::assemble_local_poisson_prestep_rhs
(const typename DoFHandler<dim>::active_cell_iterator        &cell,
 AssemblyData::NavierStokesProjection::PoissonStepRHS::Scratch<dim> &scratch,
 Copy &data)
{
  // Reset local data
  data.local_rhs = 0.;
  data.local_matrix_for_inhomogeneous_bc = 0.;

  // Local to global indices mapping
  cell->get_dof_indices(data.local_dof_indices);

  // Initialize weak forms of the right-hand side's terms
  std::vector<Tensor<1,dim>>  body_force_term(scratch.n_q_points);
  std::vector<Tensor<1,dim>>  buoyancy_term(scratch.n_q_points);
  std::vector<Tensor<1,dim>>  coriolis_acceleration_term(scratch.n_q_points);

  // Pressure
  scratch.pressure_fe_values.reinit(cell);

  // Body force
  if (body_force_ptr != nullptr)
    body_force_ptr->value_list(
    scratch.pressure_fe_values.get_quadrature_points(),
    body_force_term);

  // Buoyancy
  if (temperature != nullptr)
  {
    typename DoFHandler<dim>::active_cell_iterator
    temperature_cell(&pressure->get_triangulation(),
                     cell->level(),
                     cell->index(),
                     &temperature->get_dof_handler());

    scratch.temperature_fe_values.reinit(temperature_cell);

    scratch.temperature_fe_values.get_function_values(
      temperature->old_solution,
      scratch.temperature_values);

    AssertThrow(gravity_vector_ptr != nullptr,
                ExcMessage("No unit vector for the gravity has been specified."))

    gravity_vector_ptr->value_list(
      scratch.pressure_fe_values.get_quadrature_points(),
      scratch.gravity_vector_values);

    // Loop over quadrature points
    for (unsigned int q = 0; q < scratch.n_q_points; ++q)
      buoyancy_term[q] =
        parameters.C3 *
        scratch.gravity_vector_values[q] *
        scratch.temperature_values[q];
  }

  // Coriolis acceleration
  if (angular_velocity_vector_ptr != nullptr)
  {
    typename DoFHandler<dim>::active_cell_iterator
    velocity_cell(&velocity->get_triangulation(),
                  cell->level(),
                  cell->index(),
                  &velocity->get_dof_handler());

    scratch.velocity_fe_values.reinit(velocity_cell);

    const FEValuesExtractors::Vector  vector_extractor(0);

    scratch.velocity_fe_values[vector_extractor].get_function_values(
      velocity->old_old_solution,
      scratch.velocity_values);

    scratch.angular_velocity_value = angular_velocity_vector_ptr->rotation();

    if constexpr(dim == 2)
      // Loop over quadrature points
      for (unsigned int q = 0; q < scratch.n_q_points; ++q)
        coriolis_acceleration_term[q] =
          parameters.C1 *
          scratch.angular_velocity_value[0] *
          cross_product_2d(-scratch.velocity_values[q]);
    else if constexpr(dim == 3)
      // Loop over quadrature points
      for (unsigned int q = 0; q < scratch.n_q_points; ++q)
        coriolis_acceleration_term[q] =
          parameters.C1 *
          cross_product_3d(scratch.angular_velocity_value,
                            scratch.velocity_values[q]);
  }

  // Loop over quadrature points
  for (unsigned int q = 0; q < scratch.n_q_points; ++q)
  {
    // Extract test function values at the quadrature points
    for (unsigned int i = 0; i < scratch.dofs_per_cell; ++i)
      scratch.grad_phi[i] = scratch.pressure_fe_values.shape_grad(i, q);

    // Loop over local degrees of freedom
    for (unsigned int i = 0; i < scratch.dofs_per_cell; ++i)
    {
      // Local right hand side (Domain integrals)
      data.local_rhs(i) +=
              1.0 / parameters.C6  *
              scratch.grad_phi[i] *
              (body_force_term[q]
               -
               buoyancy_term[q]
               -
               coriolis_acceleration_term[q]) *
              scratch.pressure_fe_values.JxW(q);

      // Loop over the i-th column's rows of the local matrix
      // for the case of inhomogeneous Dirichlet boundary conditions
      if (pressure->get_constraints().is_inhomogeneously_constrained(
        data.local_dof_indices[i]))
        for (unsigned int j = 0; j < scratch.dofs_per_cell; ++j)
          data.local_matrix_for_inhomogeneous_bc(j, i) +=
                                    scratch.grad_phi[j] *
                                    scratch.grad_phi[i] *
                                    scratch.pressure_fe_values.JxW(q);
        // Loop over the i-th column's rows of the local matrix
    } // Loop over local degrees of freedom
  } // Loop over quadrature points

  // Loop over the faces of the cell
  if (cell->at_boundary())
    for (const auto &face : cell->face_iterators())
      if (face->at_boundary())
      {
        // Pressure
        scratch.pressure_fe_face_values.reinit(cell, face);

        // Velocity
        typename DoFHandler<dim>::active_cell_iterator
        velocity_cell(&velocity->get_triangulation(),
                      cell->level(),
                      cell->index(),
                      &velocity->get_dof_handler());

        typename DoFHandler<dim>::active_face_iterator
        velocity_face(&velocity->get_triangulation(),
                      face->level(),
                      face->index(),
                      &velocity->get_dof_handler());

        const FEValuesExtractors::Vector  vector_extractor(0);

        scratch.velocity_fe_face_values.reinit(velocity_cell, velocity_face);

        scratch.velocity_fe_face_values[vector_extractor].get_function_laplacians(
          velocity->old_solution,
          scratch.velocity_laplacians);

        // Normal vector
        scratch.normal_vectors =
                      scratch.pressure_fe_face_values.get_normal_vectors();

        // Loop over face quadrature points
        for (unsigned int q = 0; q < scratch.n_face_q_points; ++q)
          {
            // Extract the test function's values at the face quadrature points
            for (unsigned int i = 0; i < scratch.dofs_per_cell; ++i)
              scratch.face_phi[i] =
                          scratch.pressure_fe_face_values.shape_value(i, q);

            // Loop over the degrees of freedom
            for (unsigned int i = 0; i < scratch.dofs_per_cell; ++i)
            {
              data.local_rhs(i) +=
                              parameters.C2 / parameters.C6 *
                              scratch.face_phi[i] *
                              scratch.velocity_laplacians[q] *
                              scratch.normal_vectors[q] *
                              scratch.pressure_fe_face_values.JxW(q);
            } // Loop over the degrees of freedom
          } // Loop over face quadrature points
      } // Loop over the faces of the cell
}


template <int dim>
void NavierStokesProjection<dim>::copy_local_to_global_poisson_prestep_rhs
(const Copy &data)
{
  pressure->get_constraints().distribute_local_to_global(
                                data.local_rhs,
                                data.local_dof_indices,
                                poisson_prestep_rhs,
                                data.local_matrix_for_inhomogeneous_bc);
}

} // namespace RMHD

template void RMHD::NavierStokesProjection<2>::assemble_poisson_prestep_rhs();
template void RMHD::NavierStokesProjection<3>::assemble_poisson_prestep_rhs();
template void RMHD::NavierStokesProjection<2>::assemble_local_poisson_prestep_rhs(
    const typename DoFHandler<2>::active_cell_iterator                      &,
    RMHD::AssemblyData::NavierStokesProjection::PoissonStepRHS::Scratch<2>  &,
    RMHD::AssemblyData::NavierStokesProjection::PoissonStepRHS::Copy        &);
template void RMHD::NavierStokesProjection<3>::assemble_local_poisson_prestep_rhs(
    const typename DoFHandler<3>::active_cell_iterator                      &,
    RMHD::AssemblyData::NavierStokesProjection::PoissonStepRHS::Scratch<3>  &,
    RMHD::AssemblyData::NavierStokesProjection::PoissonStepRHS::Copy        &);
template void RMHD::NavierStokesProjection<2>::copy_local_to_global_poisson_prestep_rhs(
    const RMHD::AssemblyData::NavierStokesProjection::PoissonStepRHS::Copy &);
template void RMHD::NavierStokesProjection<3>::copy_local_to_global_poisson_prestep_rhs(
    const RMHD::AssemblyData::NavierStokesProjection::PoissonStepRHS::Copy &);<|MERGE_RESOLUTION|>--- conflicted
+++ resolved
@@ -82,39 +82,18 @@
                pressure->get_dof_handler().end()),
     worker,
     copier,
-<<<<<<< HEAD
-    AssemblyData::NavierStokesProjection::PoissonStepRHS::Scratch<dim>(
-      *mapping,
-      quadrature_formula,
-      face_quadrature_formula,
-      velocity->get_finite_element(),
-      update_values,
-      update_hessians,
-      pressure->get_finite_element(),
-      update_JxW_values|
-      update_gradients |
-      update_quadrature_points,
-      update_JxW_values |
-      update_values |
-      update_quadrature_points |
-      update_normal_vectors,
-      *temperature_fe_ptr,
-      update_values),
-    AssemblyData::NavierStokesProjection::PoissonStepRHS::Copy(pressure->get_finite_element().dofs_per_cell));
-=======
     Scratch(*mapping,
             quadrature_formula,
             face_quadrature_formula,
-            velocity->fe,
+            velocity->get_finite_element(),
             update_values,
             update_hessians,
-            pressure->fe,
+            pressure->get_finite_element(),
             pressure_update_flags,
             pressure_face_update_flags,
             *temperature_fe_ptr,
             update_values),
-    Copy(pressure->fe.dofs_per_cell));
->>>>>>> e12e7c06
+    Copy(pressure->get_finite_element().dofs_per_cell));
 
   // Compress global data
   poisson_prestep_rhs.compress(VectorOperation::add);
