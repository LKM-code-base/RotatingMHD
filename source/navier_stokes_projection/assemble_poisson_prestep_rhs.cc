--- conflicted
+++ resolved
@@ -96,10 +96,7 @@
   if (parameters.verbose)
     *pcout << " done!" << std::endl
            << "    Right-hand side's L2-norm = "
-<<<<<<< HEAD
-=======
            << std::scientific << std::setprecision(6)
->>>>>>> ab0e3fb2
            << poisson_prestep_rhs.l2_norm()
            << std::endl;
 }
