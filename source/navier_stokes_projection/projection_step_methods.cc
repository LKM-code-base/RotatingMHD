#include <rotatingMHD/navier_stokes_projection.h>

#include <deal.II/lac/solver_cg.h>
#include <deal.II/numerics/vector_tools.h>

namespace RMHD
{

template <int dim>
void NavierStokesProjection<dim>::assemble_projection_step()
{
  /* System matrix setup */
  // System matrix is constant and assembled in the
  // NavierStokesProjection constructor.

  /* Right hand side setup */
  assemble_projection_step_rhs();

<<<<<<< HEAD
  if (parameters.verbose)
    *pcout << "   done." << std::endl;

=======
  /* Zeros out the DoFs on the boundary where Dirichlet
     boundary conditions on the pressure or Neumann boundary
     conditions on the stress tensor are given
   */
  pressure->constraints.set_zero(pressure_rhs);
>>>>>>> 1db76481
}

template <int dim>
void NavierStokesProjection<dim>::solve_projection_step
(const bool reinit_prec)
{
  if (parameters.verbose)
    *pcout << "  Navier Stokes: Solving the projection step...";

  TimerOutput::Scope  t(*computing_timer, "Navier Stokes: Projection step - Solve");

  // In this method we create temporal non ghosted copies
  // of the pertinent vectors to be able to perform the solve()
  // operation.
<<<<<<< HEAD
  LinearAlgebra::MPI::Vector distributed_phi(projection_step_rhs);
  distributed_phi = phi.solution;
=======
  LinearAlgebra::MPI::Vector distributed_phi(pressure_rhs);
  distributed_phi = phi->solution;
>>>>>>> 1db76481

  if (reinit_prec)
    projection_step_preconditioner.initialize(phi_laplace_matrix);

  SolverControl solver_control(parameters.n_maximum_iterations,
                               std::max(parameters.relative_tolerance * 
                                        projection_step_rhs.l2_norm(),
                                        absolute_tolerance));

  #ifdef USE_PETSC_LA
    LinearAlgebra::SolverCG solver(solver_control,
                                   MPI_COMM_WORLD);
  #else
    LinearAlgebra::SolverCG solver(solver_control);
  #endif

  try
  {
    solver.solve(phi_laplace_matrix,
                 distributed_phi,
                 projection_step_rhs,
                 projection_step_preconditioner);
  }
  catch (std::exception &exc)
  {
    std::cerr << std::endl << std::endl
              << "----------------------------------------------------"
              << std::endl;
    std::cerr << "Exception in the solve method of the projection step: " << std::endl
              << exc.what() << std::endl
              << "Aborting!" << std::endl
              << "----------------------------------------------------"
              << std::endl;
    std::abort();
  }
  catch (...)
  {
    std::cerr << std::endl << std::endl
              << "----------------------------------------------------"
                << std::endl;
    std::cerr << "Unknown exception in the solve method of the projection step!" << std::endl
              << "Aborting!" << std::endl
              << "----------------------------------------------------"
              << std::endl;
    std::abort();
  }

<<<<<<< HEAD
  phi.constraints.distribute(distributed_phi);
=======
  pressure->constraints.distribute(distributed_phi);
>>>>>>> 1db76481

  if (flag_normalize_pressure)
    VectorTools::subtract_mean_value(distributed_phi);

  phi->solution = distributed_phi;

  if (parameters.verbose)
    *pcout << " done!" << std::endl;

  if (parameters.verbose)
    *pcout << "    Number of GMRES iterations: " 
           << solver_control.last_step()
           << ", Final residual: " << solver_control.last_value() << "."
           << std::endl;
}

}

// explicit instantiations
template void RMHD::NavierStokesProjection<2>::assemble_projection_step();
template void RMHD::NavierStokesProjection<3>::assemble_projection_step();

template void RMHD::NavierStokesProjection<2>::solve_projection_step(const bool);
template void RMHD::NavierStokesProjection<3>::solve_projection_step(const bool);<|MERGE_RESOLUTION|>--- conflicted
+++ resolved
@@ -16,17 +16,8 @@
   /* Right hand side setup */
   assemble_projection_step_rhs();
 
-<<<<<<< HEAD
   if (parameters.verbose)
     *pcout << "   done." << std::endl;
-
-=======
-  /* Zeros out the DoFs on the boundary where Dirichlet
-     boundary conditions on the pressure or Neumann boundary
-     conditions on the stress tensor are given
-   */
-  pressure->constraints.set_zero(pressure_rhs);
->>>>>>> 1db76481
 }
 
 template <int dim>
@@ -41,13 +32,8 @@
   // In this method we create temporal non ghosted copies
   // of the pertinent vectors to be able to perform the solve()
   // operation.
-<<<<<<< HEAD
   LinearAlgebra::MPI::Vector distributed_phi(projection_step_rhs);
-  distributed_phi = phi.solution;
-=======
-  LinearAlgebra::MPI::Vector distributed_phi(pressure_rhs);
   distributed_phi = phi->solution;
->>>>>>> 1db76481
 
   if (reinit_prec)
     projection_step_preconditioner.initialize(phi_laplace_matrix);
@@ -95,11 +81,7 @@
     std::abort();
   }
 
-<<<<<<< HEAD
-  phi.constraints.distribute(distributed_phi);
-=======
-  pressure->constraints.distribute(distributed_phi);
->>>>>>> 1db76481
+  phi->constraints.distribute(distributed_phi);
 
   if (flag_normalize_pressure)
     VectorTools::subtract_mean_value(distributed_phi);
