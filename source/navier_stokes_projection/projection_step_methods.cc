--- conflicted
+++ resolved
@@ -80,21 +80,14 @@
 
   pressure.constraints.distribute(distributed_phi);
 
-<<<<<<< HEAD
   /* The following inline if is added to reuse the method for the 
   projection prestep */ 
   distributed_phi *= (!flag_initializing ?
-=======
+                      time_stepping.get_alpha()[0] / time_stepping.get_next_step_size():
+                      1.0 / time_stepping.get_next_step_size());
+
   if (flag_normalize_pressure)
     VectorTools::subtract_mean_value(distributed_phi);
-
-  /*
-   * Do we need the inline if statement at all?
-   */
-  distributed_phi *= (time_stepping.get_step_number() > 0 ?
->>>>>>> 3592055d
-                      time_stepping.get_alpha()[0] / time_stepping.get_next_step_size():
-                      1.0 / time_stepping.get_next_step_size());
 
   phi = distributed_phi;
 }
