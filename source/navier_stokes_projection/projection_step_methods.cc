--- conflicted
+++ resolved
@@ -72,15 +72,11 @@
   }
 
   pressure.constraints.distribute(distributed_phi);
-<<<<<<< HEAD
 
-  distributed_phi *= VSIMEX.alpha[2];
-
-=======
-  distributed_phi *= (time_stepping.get_step_number() > 1 ? 
+  distributed_phi *= (time_stepping.get_step_number() > 1 ?
                       VSIMEX.alpha[2] :
                       1.0 / time_stepping.get_next_step_size());
->>>>>>> 7f3485fb
+
   phi = distributed_phi;
 }
 
