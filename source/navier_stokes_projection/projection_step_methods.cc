#include <rotatingMHD/navier_stokes_projection.h>
#include <rotatingMHD/utility.h>

#include <deal.II/numerics/vector_tools.h>

namespace RMHD
{

template <int dim>
void NavierStokesProjection<dim>::assemble_projection_step()
{
  /* System matrix setup */
  // System matrix is constant and assembled in the
  // NavierStokesProjection constructor.

  /* Right hand side setup */
  assemble_projection_step_rhs();
}


template <int dim>
void NavierStokesProjection<dim>::solve_projection_step
(const bool reinit_prec)
{
  if (parameters.verbose)
    *pcout << "  Navier Stokes: Solving the projection step...";

  TimerOutput::Scope  t(*computing_timer, "Navier Stokes: Projection step - Solve");

  // In this method we create temporal non ghosted copies
  // of the pertinent vectors to be able to perform the solve()
  // operation.
  LinearAlgebra::MPI::Vector distributed_phi(phi->distributed_vector);
  distributed_phi = phi->solution;

  const typename RunTimeParameters::LinearSolverParameters &solver_parameters
    = parameters.projection_step_solver_parameters;
  if (reinit_prec)
  {
<<<<<<< HEAD
    build_preconditioner(projection_step_preconditioner,
                         phi_laplace_matrix,
                         solver_parameters.preconditioner_parameters_ptr,
                         (phi->fe_degree > 1? true: false));
=======
    LinearAlgebra::MPI::PreconditionILU::AdditionalData preconditioner_data;
    #ifdef USE_PETSC_LA
      preconditioner_data.levels = parameters.pressure_preconditioner_parameters.fill;
    #else
      preconditioner_data.ilu_fill = parameters.pressure_preconditioner_parameters.fill;
      preconditioner_data.overlap = parameters.pressure_preconditioner_parameters.overlap;
      preconditioner_data.ilu_rtol = parameters.pressure_preconditioner_parameters.relative_tolerance;
      preconditioner_data.ilu_atol = parameters.pressure_preconditioner_parameters.absolute_tolerance;;
    #endif

    projection_step_preconditioner.initialize(phi_laplace_matrix,
                                              preconditioner_data);
>>>>>>> 8ce82f5d
  }

  SolverControl solver_control(
    parameters.projection_step_solver_parameters.n_maximum_iterations,
    std::max(parameters.projection_step_solver_parameters.relative_tolerance *
               projection_step_rhs.l2_norm(),
            parameters.projection_step_solver_parameters.absolute_tolerance));

  #ifdef USE_PETSC_LA
    LinearAlgebra::SolverCG solver(solver_control,
                                   mpi_communicator);
  #else
    LinearAlgebra::SolverCG solver(solver_control);
  #endif

  try
  {
    solver.solve(phi_laplace_matrix,
                 distributed_phi,
                 projection_step_rhs,
                 *projection_step_preconditioner);
  }
  catch (std::exception &exc)
  {
    std::cerr << std::endl << std::endl
              << "----------------------------------------------------"
              << std::endl;
    std::cerr << "Exception in the solve method of the projection step: " << std::endl
              << exc.what() << std::endl
              << "Aborting!" << std::endl
              << "----------------------------------------------------"
              << std::endl;
    std::abort();
  }
  catch (...)
  {
    std::cerr << std::endl << std::endl
              << "----------------------------------------------------"
                << std::endl;
    std::cerr << "Unknown exception in the solve method of the projection step!" << std::endl
              << "Aborting!" << std::endl
              << "----------------------------------------------------"
              << std::endl;
    std::abort();
  }

  phi->constraints.distribute(distributed_phi);

  if (flag_normalize_pressure)
    VectorTools::subtract_mean_value(distributed_phi);

  phi->solution = distributed_phi;

  if (parameters.verbose)
    *pcout << " done!" << std::endl
           << "    Number of CG iterations: "
           << solver_control.last_step()
           << ", Final residual: " << solver_control.last_value() << "."
           << std::endl;
}

}

// explicit instantiations
template void RMHD::NavierStokesProjection<2>::assemble_projection_step();
template void RMHD::NavierStokesProjection<3>::assemble_projection_step();

template void RMHD::NavierStokesProjection<2>::solve_projection_step(const bool);
template void RMHD::NavierStokesProjection<3>::solve_projection_step(const bool);<|MERGE_RESOLUTION|>--- conflicted
+++ resolved
@@ -37,32 +37,16 @@
     = parameters.projection_step_solver_parameters;
   if (reinit_prec)
   {
-<<<<<<< HEAD
     build_preconditioner(projection_step_preconditioner,
                          phi_laplace_matrix,
                          solver_parameters.preconditioner_parameters_ptr,
                          (phi->fe_degree > 1? true: false));
-=======
-    LinearAlgebra::MPI::PreconditionILU::AdditionalData preconditioner_data;
-    #ifdef USE_PETSC_LA
-      preconditioner_data.levels = parameters.pressure_preconditioner_parameters.fill;
-    #else
-      preconditioner_data.ilu_fill = parameters.pressure_preconditioner_parameters.fill;
-      preconditioner_data.overlap = parameters.pressure_preconditioner_parameters.overlap;
-      preconditioner_data.ilu_rtol = parameters.pressure_preconditioner_parameters.relative_tolerance;
-      preconditioner_data.ilu_atol = parameters.pressure_preconditioner_parameters.absolute_tolerance;;
-    #endif
-
-    projection_step_preconditioner.initialize(phi_laplace_matrix,
-                                              preconditioner_data);
->>>>>>> 8ce82f5d
   }
 
   SolverControl solver_control(
-    parameters.projection_step_solver_parameters.n_maximum_iterations,
-    std::max(parameters.projection_step_solver_parameters.relative_tolerance *
-               projection_step_rhs.l2_norm(),
-            parameters.projection_step_solver_parameters.absolute_tolerance));
+    solver_parameters.n_maximum_iterations,
+    std::max(solver_parameters.relative_tolerance * projection_step_rhs.l2_norm(),
+             solver_parameters.absolute_tolerance));
 
   #ifdef USE_PETSC_LA
     LinearAlgebra::SolverCG solver(solver_control,
@@ -111,7 +95,7 @@
 
   if (parameters.verbose)
     *pcout << " done!" << std::endl
-           << "    Number of CG iterations: "
+           << "    Number of CG iterations: " 
            << solver_control.last_step()
            << ", Final residual: " << solver_control.last_value() << "."
            << std::endl;
