--- conflicted
+++ resolved
@@ -29,6 +29,7 @@
   velocity_mass_plus_laplace_matrix.clear();
   velocity_advection_matrix.clear();
   velocity_system_matrix.clear();
+
   {
 
     #ifdef USE_PETSC_LA
@@ -150,7 +151,6 @@
 void NavierStokesProjection<dim>::
 setup_vectors()
 {
-<<<<<<< HEAD
   #ifdef USE_PETSC_LA
     pressure_rhs.reinit(pressure.locally_owned_dofs,
                         MPI_COMM_WORLD);
@@ -160,14 +160,9 @@
                         MPI_COMM_WORLD,
                         true);
   #endif
-=======
-  pressure_rhs.reinit(pressure.locally_owned_dofs,
-                      pressure.locally_relevant_dofs,
-                      MPI_COMM_WORLD,
-                      true);
   poisson_prestep_rhs.reinit(pressure_rhs);
->>>>>>> 7f3485fb
   pressure_tmp.reinit(pressure.solution);
+  
   phi.reinit(pressure.solution);
   old_phi.reinit(pressure.solution);
   old_old_phi.reinit(pressure.solution);
@@ -195,15 +190,16 @@
 }
 
 template <int dim>
-void NavierStokesProjection<dim>::
-reinit_internal_entities()
-{
-  phi                             = 0.;
-  old_phi                         = 0.;
-  old_old_phi                     = 0.;
+void NavierStokesProjection<dim>::reinit_internal_entities()
+{
+  phi         = 0.;
+  old_phi     = 0.;
+  old_old_phi = 0.;
   flag_diffusion_matrix_assembled = false;
 }
-}
+
+}
+
 // explicit instantiations
 template void RMHD::NavierStokesProjection<2>::setup();
 template void RMHD::NavierStokesProjection<3>::setup();
@@ -216,11 +212,6 @@
 
 template void RMHD::NavierStokesProjection<2>::assemble_constant_matrices();
 template void RMHD::NavierStokesProjection<3>::assemble_constant_matrices();
-<<<<<<< HEAD
-
-template void RMHD::NavierStokesProjection<2>::initialize();
-template void RMHD::NavierStokesProjection<3>::initialize();
-=======
+
 template void RMHD::NavierStokesProjection<2>::reinit_internal_entities();
-template void RMHD::NavierStokesProjection<3>::reinit_internal_entities();
->>>>>>> 7f3485fb
+template void RMHD::NavierStokesProjection<3>::reinit_internal_entities();