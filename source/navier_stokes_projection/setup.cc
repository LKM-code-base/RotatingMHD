--- conflicted
+++ resolved
@@ -157,109 +157,73 @@
   {
     #ifdef USE_PETSC_LA
       DynamicSparsityPattern
-<<<<<<< HEAD
-      pressure_sparsity_pattern(pressure.locally_relevant_dofs);
+      pressure_sparsity_pattern(pressure->locally_relevant_dofs);
 
       DynamicSparsityPattern
-      phi_sparsity_pattern(phi.locally_relevant_dofs);
-
-      DoFTools::make_sparsity_pattern(*(pressure.dof_handler),
+      phi_sparsity_pattern(phi->locally_relevant_dofs);
+
+      DoFTools::make_sparsity_pattern(*(pressure->dof_handler),
                                       pressure_sparsity_pattern,
-                                      pressure.constraints,
-=======
-      sparsity_pattern(pressure->locally_relevant_dofs);
-
-      DoFTools::make_sparsity_pattern(*(pressure->dof_handler),
-                                      sparsity_pattern,
                                       pressure->constraints,
->>>>>>> 1db76481
-                                      false,
-                                      Utilities::MPI::this_mpi_process(mpi_communicator));
-
-      DoFTools::make_sparsity_pattern(*(phi.dof_handler),
+                                      false,
+                                      Utilities::MPI::this_mpi_process(mpi_communicator));
+
+      DoFTools::make_sparsity_pattern(*(phi->dof_handler),
                                       phi_sparsity_pattern,
-                                      phi.constraints,
+                                      phi->constraints,
                                       false,
                                       Utilities::MPI::this_mpi_process(mpi_communicator));
 
       SparsityTools::distribute_sparsity_pattern
-<<<<<<< HEAD
       (pressure_sparsity_pattern,
-       pressure.locally_owned_dofs,
-=======
-      (sparsity_pattern,
        pressure->locally_owned_dofs,
->>>>>>> 1db76481
        mpi_communicator,
        pressure->locally_relevant_dofs);
 
-<<<<<<< HEAD
       SparsityTools::distribute_sparsity_pattern
       (phi_sparsity_pattern,
-       phi.locally_owned_dofs,
+       phi->locally_owned_dofs,
        mpi_communicator,
-       phi.locally_relevant_dofs);
+       phi->locally_relevant_dofs);
 
       phi_laplace_matrix.reinit
-      (phi.locally_owned_dofs,
-       phi.locally_owned_dofs,
+      (phi->locally_owned_dofs,
+       phi->locally_owned_dofs,
        phi_sparsity_pattern,
        mpi_communicator);
       pressure_mass_matrix.reinit
-      (pressure.locally_owned_dofs,
-       pressure.locally_owned_dofs,
+      (pressure->locally_owned_dofs,
+       pressure->locally_owned_dofs,
        pressure_sparsity_pattern,
        mpi_communicator);
-      pressure_laplace_matrix.reinit
-      (pressure.locally_owned_dofs,
-       pressure.locally_owned_dofs,
-       pressure_sparsity_pattern,
-=======
       pressure_laplace_matrix.reinit
       (pressure->locally_owned_dofs,
        pressure->locally_owned_dofs,
-       sparsity_pattern,
-       mpi_communicator);
-      pressure_mass_matrix.reinit
-      (pressure->locally_owned_dofs,
-       pressure->locally_owned_dofs,
-       sparsity_pattern,
->>>>>>> 1db76481
+       pressure_sparsity_pattern,
        mpi_communicator);
 
     #else
       TrilinosWrappers::SparsityPattern
-<<<<<<< HEAD
-      pressure_sparsity_pattern(pressure.locally_owned_dofs,
-                                pressure.locally_owned_dofs,
-                                pressure.locally_relevant_dofs,
+      pressure_sparsity_pattern(pressure->locally_owned_dofs,
+                                pressure->locally_owned_dofs,
+                                pressure->locally_relevant_dofs,
                                 mpi_communicator);
 
       TrilinosWrappers::SparsityPattern
-      phi_sparsity_pattern(phi.locally_owned_dofs,
-                           phi.locally_owned_dofs,
-                           phi.locally_relevant_dofs,
+      phi_sparsity_pattern(phi->locally_owned_dofs,
+                           phi->locally_owned_dofs,
+                           phi->locally_relevant_dofs,
                            mpi_communicator);
 
-      DoFTools::make_sparsity_pattern(*(pressure.dof_handler),
+      DoFTools::make_sparsity_pattern(*(pressure->dof_handler),
                                       pressure_sparsity_pattern,
-                                      pressure.constraints,
-=======
-      sparsity_pattern(pressure->locally_owned_dofs,
-                       pressure->locally_owned_dofs,
-                       pressure->locally_relevant_dofs,
-                       mpi_communicator);
-
-      DoFTools::make_sparsity_pattern(*(pressure->dof_handler),
-                                      sparsity_pattern,
                                       pressure->constraints,
->>>>>>> 1db76481
-                                      false,
-                                      Utilities::MPI::this_mpi_process(mpi_communicator));
-
-      DoFTools::make_sparsity_pattern(*(phi.dof_handler),
+                                      false,
+                                      Utilities::MPI::this_mpi_process(mpi_communicator));
+
+      DoFTools::make_sparsity_pattern(*(phi->dof_handler),
                                       phi_sparsity_pattern,
-                                      phi.constraints,
+                                      phi->constraints,
                                       false,
                                       Utilities::MPI::this_mpi_process(mpi_communicator));
 
@@ -285,49 +249,16 @@
 
   TimerOutput::Scope  t(*computing_timer, "Navier Stokes: Setup - Vectors");
 
-<<<<<<< HEAD
-  #ifdef USE_PETSC_LA
-    projection_step_rhs.reinit(phi.locally_owned_dofs,
-                               mpi_communicator);
-    pressure_space_projection_rhs.reinit(pressure.locally_owned_dofs,
-                                         mpi_communicator);
-  #else
-    projection_step_rhs.reinit(phi.locally_owned_dofs,
-                               phi.locally_relevant_dofs,
-                               mpi_communicator,
-                               true);
-    pressure_space_projection_rhs.reinit(pressure.locally_owned_dofs,
-                                         pressure.locally_relevant_dofs,
-                                         mpi_communicator,
-                                         true);
-  #endif
-  poisson_prestep_rhs.reinit(pressure_space_projection_rhs);
-  pressure_tmp.reinit(pressure.solution);
-
-  #ifdef USE_PETSC_LA
-    diffusion_step_rhs.reinit(velocity.locally_owned_dofs,
-                              mpi_communicator);
-  #else
-    diffusion_step_rhs.reinit(velocity.locally_owned_dofs,
-                              velocity.locally_relevant_dofs,
-                              mpi_communicator,
-                              true);
-  #endif
-
-  extrapolated_velocity.reinit(velocity.solution);
-  velocity_tmp.reinit(velocity.solution);
-=======
-  pressure_rhs.reinit(pressure->distributed_vector);
+  projection_step_rhs.reinit(pressure->distributed_vector);
   poisson_prestep_rhs.reinit(pressure->distributed_vector);
   pressure_tmp.reinit(pressure->solution);
 
-  velocity_rhs.reinit(velocity->distributed_vector);
-  extrapolated_velocity.reinit(velocity->solution);
+  diffusion_step_rhs.reinit(velocity->distributed_vector);
+  extrapolated_velocity->reinit(velocity->solution);
   velocity_tmp.reinit(velocity->solution);
 
   if (!flag_ignore_bouyancy_term)
     extrapolated_temperature.reinit(temperature->solution);
->>>>>>> 1db76481
 
   if (parameters.verbose)
     *pcout << " done!" << std::endl;
