/*
 * assembly_data.cc
 *
 *  Created on: Jul 19, 2020
 *      Author: sg
 */

#include <rotatingMHD/assembly_data.h>

namespace RMHD
{

using namespace dealii;

namespace AssemblyData
{

namespace NavierStokesProjection
{

namespace VelocityConstantMatrices
{

template <int dim>
Scratch<dim>::Scratch(
  const Mapping<dim>        &mapping,
  const Quadrature<dim>     &quadrature_formula,
  const FiniteElement<dim>  &fe,
  const UpdateFlags         update_flags)
:
Generic::Matrix::Scratch<dim>(mapping,
                              quadrature_formula,
                              fe,
                              update_flags),
phi(this->dofs_per_cell),
grad_phi(this->dofs_per_cell)
{}

template <int dim>
Scratch<dim>::Scratch(const Scratch &data)
:
Generic::Matrix::Scratch<dim>(data),
phi(data.dofs_per_cell),
grad_phi(data.dofs_per_cell)
{}

} // namespace VelocityConstantMatrices

namespace PressureConstantMatrices
{

template <int dim>
Scratch<dim>::Scratch(
  const Mapping<dim>        &mapping,
  const Quadrature<dim>     &quadrature_formula,
  const FiniteElement<dim>  &fe,
  const UpdateFlags         update_flags)
:
Generic::Matrix::Scratch<dim>(mapping,
                              quadrature_formula,
                              fe,
                              update_flags),
phi(this->dofs_per_cell),
grad_phi(this->dofs_per_cell)
{}

template <int dim>
Scratch<dim>::Scratch(const Scratch &data)
:
Generic::Matrix::Scratch<dim>(data),
phi(data.dofs_per_cell),
grad_phi(data.dofs_per_cell)
{}

} // namespace PressureConstantMatrices

namespace AdvectionMatrix
{

template <int dim>
<<<<<<< HEAD
MappingData<dim>::MappingData(const unsigned int pressure_dofs_per_cell)
:
pressure_dofs_per_cell(pressure_dofs_per_cell),
local_pressure_mass_matrix(pressure_dofs_per_cell,
                           pressure_dofs_per_cell),
local_phi_laplace_matrix(pressure_dofs_per_cell,
                              pressure_dofs_per_cell),
local_pressure_dof_indices(pressure_dofs_per_cell)
{}

template <int dim>
MappingData<dim>::MappingData(const MappingData &data)
:
pressure_dofs_per_cell(data.pressure_dofs_per_cell),
local_pressure_mass_matrix(data.local_pressure_mass_matrix),
local_phi_laplace_matrix(data.local_phi_laplace_matrix),
local_pressure_dof_indices(data.local_pressure_dof_indices)
{}

template <int dim>
LocalCellData<dim>::LocalCellData
(const FE_Q<dim>     &pressure_fe,
 const Quadrature<dim>   &pressure_quadrature_formula,
 const UpdateFlags    pressure_update_flags)
=======
Scratch<dim>::Scratch(
  const Mapping<dim>        &mapping,
  const Quadrature<dim>     &quadrature_formula,
  const FiniteElement<dim>  &fe,
  const UpdateFlags         update_flags)
>>>>>>> d720a672
:
Generic::Matrix::Scratch<dim>(mapping,
                              quadrature_formula,
                              fe,
                              update_flags),
old_velocity_values(this->n_q_points),
old_old_velocity_values(this->n_q_points),
old_velocity_divergences(this->n_q_points),
old_old_velocity_divergences(this->n_q_points),
old_velocity_curls(this->n_q_points),
old_old_velocity_curls(this->n_q_points),
phi(this->dofs_per_cell),
grad_phi(this->dofs_per_cell),
curl_phi(this->dofs_per_cell)
{}

template <int dim>
Scratch<dim>::Scratch(const Scratch &data)
:
Generic::Matrix::Scratch<dim>(data),
old_velocity_values(data.n_q_points),
old_old_velocity_values(data.n_q_points),
old_velocity_divergences(data.n_q_points),
old_old_velocity_divergences(data.n_q_points),
old_velocity_curls(data.n_q_points),
old_old_velocity_curls(data.n_q_points),
phi(data.dofs_per_cell),
grad_phi(data.dofs_per_cell),
curl_phi(data.dofs_per_cell)
{}

} // namespace AdvectionMatrix

namespace DiffusionStepRHS
{

template <int dim>
<<<<<<< HEAD
MappingData<dim>::MappingData(const unsigned int velocity_dofs_per_cell)
:
velocity_dofs_per_cell(velocity_dofs_per_cell),
local_diffusion_step_rhs(velocity_dofs_per_cell),
local_matrix_for_inhomogeneous_bc(velocity_dofs_per_cell,
                                  velocity_dofs_per_cell),
local_velocity_dof_indices(velocity_dofs_per_cell)
{}

template <int dim>
MappingData<dim>::MappingData(const MappingData &data)
:
velocity_dofs_per_cell(data.velocity_dofs_per_cell),
local_diffusion_step_rhs(data.local_diffusion_step_rhs),
local_matrix_for_inhomogeneous_bc(data.local_matrix_for_inhomogeneous_bc),
local_velocity_dof_indices(data.local_velocity_dof_indices)
{}

template <int dim>
LocalCellData<dim>::LocalCellData
(const FESystem<dim>    &velocity_fe,
 const FE_Q<dim>        &pressure_fe,
 const FE_Q<dim>        &temperature_fe,
 const Quadrature<dim>  &velocity_quadrature_formula,
 const Quadrature<dim-1>&velocity_face_quadrature_formula,
 const UpdateFlags      velocity_update_flags,
 const UpdateFlags      pressure_update_flags,
 const UpdateFlags      temperature_update_flags,
 const UpdateFlags      velocity_face_update_flags)
:
velocity_fe_values(velocity_fe,
                   velocity_quadrature_formula,
                   velocity_update_flags),
pressure_fe_values(pressure_fe,
                   velocity_quadrature_formula,
                   pressure_update_flags),
velocity_fe_face_values(velocity_fe,
                        velocity_face_quadrature_formula,
                        velocity_face_update_flags),
temperature_fe_values(temperature_fe,
                      velocity_quadrature_formula,
                      temperature_update_flags),
n_q_points(velocity_quadrature_formula.size()),
n_face_q_points(velocity_face_quadrature_formula.size()),
velocity_dofs_per_cell(velocity_fe.dofs_per_cell),
pressure_tmp_values(n_q_points),
velocity_tmp_values(n_q_points),
extrapolated_velocity_divergences(n_q_points),
extrapolated_velocity_values(n_q_points),
extrapolated_velocity_curls(n_q_points),
old_velocity_divergences(n_q_points),
old_velocity_values(n_q_points),
old_velocity_curls(n_q_points),
old_velocity_gradients(n_q_points),
old_old_velocity_divergences(n_q_points),
old_old_velocity_values(n_q_points),
old_old_velocity_curls(n_q_points),
old_old_velocity_gradients(n_q_points),
extrapolated_temperature_values(n_q_points),
body_force_values(n_q_points),
neumann_function_values(n_face_q_points),
phi_velocity(velocity_dofs_per_cell),
face_phi_velocity(velocity_dofs_per_cell),
div_phi_velocity(velocity_dofs_per_cell),
grad_phi_velocity(velocity_dofs_per_cell),
curl_phi_velocity(velocity_dofs_per_cell)
=======
Scratch<dim>::Scratch
(const Mapping<dim>        &mapping,
 const Quadrature<dim>     &quadrature_formula,
 const Quadrature<dim-1>   &face_quadrature_formula,
 const FiniteElement<dim>  &velocity_fe,
 const UpdateFlags         velocity_update_flags,
 const UpdateFlags         velocity_face_update_flags,
 const FiniteElement<dim>  &pressure_fe,
 const UpdateFlags         pressure_update_flags,
 const FiniteElement<dim>  &temperature_fe,
 const UpdateFlags         temperature_update_flags)
:
ScratchBase<dim>(quadrature_formula,
                 velocity_fe),
velocity_fe_values(
  mapping,
  velocity_fe,
  quadrature_formula,
  velocity_update_flags),
velocity_fe_face_values(
  mapping,
  velocity_fe,
  face_quadrature_formula,
  velocity_face_update_flags),
pressure_fe_values(
  mapping,
  pressure_fe,
  quadrature_formula,
  pressure_update_flags),
temperature_fe_values(
  mapping,
  temperature_fe,
  quadrature_formula,
  temperature_update_flags),
n_face_q_points(face_quadrature_formula.size()),
old_pressure_values(this->n_q_points),
old_phi_values(this->n_q_points),
old_old_phi_values(this->n_q_points),
old_velocity_values(this->n_q_points),
old_old_velocity_values(this->n_q_points),
old_velocity_gradients(this->n_q_points),
old_old_velocity_gradients(this->n_q_points),
old_velocity_divergences(this->n_q_points),
old_old_velocity_divergences(this->n_q_points),
old_velocity_curls(this->n_q_points),
old_old_velocity_curls(this->n_q_points),
old_rotation_values(this->n_q_points),
old_old_rotation_values(this->n_q_points),
old_temperature_values(this->n_q_points),
old_old_temperature_values(this->n_q_points),
gravity_unit_vector_values(this->n_q_points),
body_force_values(this->n_q_points),
old_body_force_values(this->n_q_points),
old_old_body_force_values(this->n_q_points),
neuamnn_bc_values(n_face_q_points),
old_neuamnn_bc_values(n_face_q_points),
old_old_neuamnn_bc_values(n_face_q_points),
phi(this->dofs_per_cell),
grad_phi(this->dofs_per_cell),
div_phi(this->dofs_per_cell),
curl_phi(this->dofs_per_cell),
face_phi(this->dofs_per_cell)
>>>>>>> d720a672
{}

template <int dim>
Scratch<dim>::Scratch(const Scratch &data)
:
<<<<<<< HEAD
velocity_fe_values(data.velocity_fe_values.get_fe(),
                   data.velocity_fe_values.get_quadrature(),
                   data.velocity_fe_values.get_update_flags()),
pressure_fe_values(data.pressure_fe_values.get_fe(),
                   data.pressure_fe_values.get_quadrature(),
                   data.pressure_fe_values.get_update_flags()),
velocity_fe_face_values(data.velocity_fe_face_values.get_fe(),
                        data.velocity_fe_face_values.get_quadrature(),
                        data.velocity_fe_face_values.get_update_flags()),
temperature_fe_values(data.temperature_fe_values.get_fe(),
                      data.temperature_fe_values.get_quadrature(),
                      data.temperature_fe_values.get_update_flags()),
n_q_points(data.n_q_points),
n_face_q_points(data.n_face_q_points),
velocity_dofs_per_cell(data.velocity_dofs_per_cell),
pressure_tmp_values(n_q_points),
velocity_tmp_values(n_q_points),
extrapolated_velocity_divergences(n_q_points),
extrapolated_velocity_values(n_q_points),
extrapolated_velocity_curls(n_q_points),
old_velocity_divergences(n_q_points),
old_velocity_values(n_q_points),
old_velocity_curls(n_q_points),
old_velocity_gradients(n_q_points),
old_old_velocity_divergences(n_q_points),
old_old_velocity_values(n_q_points),
old_old_velocity_curls(n_q_points),
old_old_velocity_gradients(n_q_points),
extrapolated_temperature_values(n_q_points),
body_force_values(n_q_points),
neumann_function_values(n_face_q_points),
phi_velocity(velocity_dofs_per_cell),
face_phi_velocity(velocity_dofs_per_cell),
div_phi_velocity(velocity_dofs_per_cell),
grad_phi_velocity(velocity_dofs_per_cell),
curl_phi_velocity(velocity_dofs_per_cell)
=======
ScratchBase<dim>(data),
velocity_fe_values(
  data.velocity_fe_values.get_mapping(),
  data.velocity_fe_values.get_fe(),
  data.velocity_fe_values.get_quadrature(),
  data.velocity_fe_values.get_update_flags()),
velocity_fe_face_values(
  data.velocity_fe_face_values.get_mapping(),
  data.velocity_fe_face_values.get_fe(),
  data.velocity_fe_face_values.get_quadrature(),
  data.velocity_fe_face_values.get_update_flags()),
pressure_fe_values(
  data.pressure_fe_values.get_mapping(),
  data.pressure_fe_values.get_fe(),
  data.pressure_fe_values.get_quadrature(),
  data.pressure_fe_values.get_update_flags()),
temperature_fe_values(
  data.temperature_fe_values.get_mapping(),
  data.temperature_fe_values.get_fe(),
  data.temperature_fe_values.get_quadrature(),
  data.temperature_fe_values.get_update_flags()),
n_face_q_points(data.n_face_q_points),
old_pressure_values(this->n_q_points),
old_phi_values(this->n_q_points),
old_old_phi_values(this->n_q_points),
old_velocity_values(this->n_q_points),
old_old_velocity_values(this->n_q_points),
old_velocity_gradients(this->n_q_points),
old_old_velocity_gradients(this->n_q_points),
old_velocity_divergences(this->n_q_points),
old_old_velocity_divergences(this->n_q_points),
old_velocity_curls(this->n_q_points),
old_old_velocity_curls(this->n_q_points),
old_rotation_values(this->n_q_points),
old_old_rotation_values(this->n_q_points),
old_temperature_values(this->n_q_points),
old_old_temperature_values(this->n_q_points),
gravity_unit_vector_values(this->n_q_points),
body_force_values(this->n_q_points),
old_body_force_values(this->n_q_points),
old_old_body_force_values(this->n_q_points),
neuamnn_bc_values(n_face_q_points),
old_neuamnn_bc_values(n_face_q_points),
old_old_neuamnn_bc_values(n_face_q_points),
phi(this->dofs_per_cell),
grad_phi(this->dofs_per_cell),
div_phi(this->dofs_per_cell),
curl_phi(this->dofs_per_cell),
face_phi(this->dofs_per_cell)
>>>>>>> d720a672
{}

} // namespace DiffusionStepRHS

namespace ProjectionStepRHS
{

template <int dim>
Copy<dim>::Copy(const unsigned int dofs_per_cell)
:
<<<<<<< HEAD
pressure_dofs_per_cell(pressure_dofs_per_cell),
local_projection_step_rhs(pressure_dofs_per_cell),
local_pressure_space_projection_rhs(pressure_dofs_per_cell),
local_matrix_for_inhomogeneous_bc(pressure_dofs_per_cell,
                                  pressure_dofs_per_cell),
local_pressure_dof_indices(pressure_dofs_per_cell)
=======
CopyBase<dim>(dofs_per_cell),
local_projection_step_rhs(dofs_per_cell),
local_correction_step_rhs(dofs_per_cell)
>>>>>>> d720a672
{}

template <int dim>
Copy<dim>::Copy(const Copy &data)
:
CopyBase<dim>(data),
local_projection_step_rhs(data.local_projection_step_rhs),
<<<<<<< HEAD
local_pressure_space_projection_rhs(data.local_pressure_space_projection_rhs),
local_matrix_for_inhomogeneous_bc(data.local_matrix_for_inhomogeneous_bc),
local_pressure_dof_indices(data.local_pressure_dof_indices)
=======
local_correction_step_rhs(data.local_correction_step_rhs)
>>>>>>> d720a672
{}

template <int dim>
Scratch<dim>::Scratch
(const Mapping<dim>        &mapping,
 const Quadrature<dim>     &quadrature_formula,
 const FiniteElement<dim>  &velocity_fe,
 const UpdateFlags         velocity_update_flags,
 const FiniteElement<dim>  &pressure_fe,
 const UpdateFlags         pressure_update_flags)
:
ScratchBase<dim>(quadrature_formula,
                 pressure_fe),
velocity_fe_values(
  mapping,
  velocity_fe,
  quadrature_formula,
  velocity_update_flags),
pressure_fe_values(
  mapping,
  pressure_fe,
  quadrature_formula,
  pressure_update_flags),
velocity_divergences(this->n_q_points),
phi(this->dofs_per_cell)
{}

template <int dim>
Scratch<dim>::Scratch(const Scratch &data)
:
ScratchBase<dim>(data),
velocity_fe_values(
  data.velocity_fe_values.get_mapping(),
  data.velocity_fe_values.get_fe(),
  data.velocity_fe_values.get_quadrature(),
  data.velocity_fe_values.get_update_flags()),
pressure_fe_values(
  data.pressure_fe_values.get_mapping(),
  data.pressure_fe_values.get_fe(),
  data.pressure_fe_values.get_quadrature(),
  data.pressure_fe_values.get_update_flags()),
velocity_divergences(this->n_q_points),
phi(this->dofs_per_cell)
{}

} // namespace ProjectionStepRHS

namespace PoissonStepRHS
{

template <int dim>
Scratch<dim>::Scratch
(const Mapping<dim>        &mapping,
 const Quadrature<dim>     &quadrature_formula,
 const Quadrature<dim-1>   &face_quadrature_formula,
 const FiniteElement<dim>  &velocity_fe,
 const UpdateFlags         velocity_update_flags,
 const UpdateFlags         velocity_face_update_flags,
 const FiniteElement<dim>  &pressure_fe,
 const UpdateFlags         pressure_update_flags,
 const UpdateFlags         pressure_face_update_flags,
 const FiniteElement<dim>  &temperature_fe,
 const UpdateFlags         temperature_update_flags,
 const UpdateFlags         temperature_face_update_flags)
:
ScratchBase<dim>(quadrature_formula,
                 pressure_fe),
velocity_fe_values(
  mapping,
  velocity_fe,
  quadrature_formula,
  velocity_update_flags),
velocity_fe_face_values(
  mapping,
  velocity_fe,
  face_quadrature_formula,
  velocity_face_update_flags),
pressure_fe_values(
  mapping,
  pressure_fe,
  quadrature_formula,
  pressure_update_flags),
pressure_fe_face_values(
  mapping,
  pressure_fe,
  face_quadrature_formula,
  pressure_face_update_flags),
temperature_fe_values(
  mapping,
  temperature_fe,
  quadrature_formula,
  temperature_update_flags),
temperature_fe_face_values(
  mapping,
  temperature_fe,
  face_quadrature_formula,
  temperature_face_update_flags),
n_face_q_points(face_quadrature_formula.size()),
velocity_values(this->n_q_points),
velocity_face_values(n_face_q_points),
velocity_curls(this->n_q_points),
velocity_laplacians(n_face_q_points),
rotation_values(this->n_q_points),
rotation_face_values(n_face_q_points),
rotation_curls(this->n_q_points),
temperature_values(this->n_q_points),
temperature_face_values(n_face_q_points),
temperature_gradients(this->n_q_points),
gravity_unit_vector_values(this->n_q_points),
gravity_unit_vector_face_values(n_face_q_points),
gravity_unit_vector_divergences(this->n_q_points),
body_force_values(n_face_q_points),
body_force_divergences(this->n_q_points),
normal_vectors(n_face_q_points),
phi(this->dofs_per_cell),
grad_phi(this->dofs_per_cell),
face_phi(this->dofs_per_cell)
{}

template <int dim>
Scratch<dim>::Scratch(const Scratch &data)
:
ScratchBase<dim>(data),
velocity_fe_values(
  data.velocity_fe_values.get_mapping(),
  data.velocity_fe_values.get_fe(),
  data.velocity_fe_values.get_quadrature(),
  data.velocity_fe_values.get_update_flags()),
velocity_fe_face_values(
  data.velocity_fe_face_values.get_mapping(),
  data.velocity_fe_face_values.get_fe(),
  data.velocity_fe_face_values.get_quadrature(),
  data.velocity_fe_face_values.get_update_flags()),
pressure_fe_values(
  data.pressure_fe_values.get_mapping(),
  data.pressure_fe_values.get_fe(),
  data.pressure_fe_values.get_quadrature(),
  data.pressure_fe_values.get_update_flags()),
pressure_fe_face_values(
  data.pressure_fe_face_values.get_mapping(),
  data.pressure_fe_face_values.get_fe(),
  data.pressure_fe_face_values.get_quadrature(),
  data.pressure_fe_face_values.get_update_flags()),
temperature_fe_values(
  data.temperature_fe_values.get_mapping(),
  data.temperature_fe_values.get_fe(),
  data.temperature_fe_values.get_quadrature(),
  data.temperature_fe_values.get_update_flags()),
temperature_fe_face_values(
  data.temperature_fe_face_values.get_mapping(),
  data.temperature_fe_face_values.get_fe(),
  data.temperature_fe_face_values.get_quadrature(),
  data.temperature_fe_face_values.get_update_flags()),
n_face_q_points(data.n_face_q_points),
velocity_values(this->n_q_points),
velocity_face_values(n_face_q_points),
velocity_curls(this->n_q_points),
velocity_laplacians(n_face_q_points),
rotation_values(this->n_q_points),
rotation_face_values(n_face_q_points),
rotation_curls(this->n_q_points),
temperature_values(this->n_q_points),
temperature_face_values(n_face_q_points),
temperature_gradients(this->n_q_points),
gravity_unit_vector_values(this->n_q_points),
gravity_unit_vector_face_values(n_face_q_points),
gravity_unit_vector_divergences(this->n_q_points),
body_force_values(n_face_q_points),
body_force_divergences(this->n_q_points),
normal_vectors(n_face_q_points),
phi(this->dofs_per_cell),
grad_phi(this->dofs_per_cell),
face_phi(this->dofs_per_cell)
{}

} // namespace PoissonStepRHS

} // namespace NavierStokesProjection

} // namespace AssemblyData

} // namespace RMHD

// explicit instantiations
template struct RMHD::AssemblyData::NavierStokesProjection::VelocityConstantMatrices::Scratch<2>;
template struct RMHD::AssemblyData::NavierStokesProjection::VelocityConstantMatrices::Scratch<3>;

template struct RMHD::AssemblyData::NavierStokesProjection::PressureConstantMatrices::Scratch<2>;
template struct RMHD::AssemblyData::NavierStokesProjection::PressureConstantMatrices::Scratch<3>;

template struct RMHD::AssemblyData::NavierStokesProjection::AdvectionMatrix::Scratch<2>;
template struct RMHD::AssemblyData::NavierStokesProjection::AdvectionMatrix::Scratch<3>;

template struct RMHD::AssemblyData::NavierStokesProjection::DiffusionStepRHS::Scratch<2>;
template struct RMHD::AssemblyData::NavierStokesProjection::DiffusionStepRHS::Scratch<3>;

template struct RMHD::AssemblyData::NavierStokesProjection::ProjectionStepRHS::Copy<2>;
template struct RMHD::AssemblyData::NavierStokesProjection::ProjectionStepRHS::Copy<3>;

template struct RMHD::AssemblyData::NavierStokesProjection::ProjectionStepRHS::Scratch<2>;
template struct RMHD::AssemblyData::NavierStokesProjection::ProjectionStepRHS::Scratch<3>;

template struct RMHD::AssemblyData::NavierStokesProjection::PoissonStepRHS::Scratch<2>;
template struct RMHD::AssemblyData::NavierStokesProjection::PoissonStepRHS::Scratch<3>;<|MERGE_RESOLUTION|>--- conflicted
+++ resolved
@@ -78,38 +78,11 @@
 {
 
 template <int dim>
-<<<<<<< HEAD
-MappingData<dim>::MappingData(const unsigned int pressure_dofs_per_cell)
-:
-pressure_dofs_per_cell(pressure_dofs_per_cell),
-local_pressure_mass_matrix(pressure_dofs_per_cell,
-                           pressure_dofs_per_cell),
-local_phi_laplace_matrix(pressure_dofs_per_cell,
-                              pressure_dofs_per_cell),
-local_pressure_dof_indices(pressure_dofs_per_cell)
-{}
-
-template <int dim>
-MappingData<dim>::MappingData(const MappingData &data)
-:
-pressure_dofs_per_cell(data.pressure_dofs_per_cell),
-local_pressure_mass_matrix(data.local_pressure_mass_matrix),
-local_phi_laplace_matrix(data.local_phi_laplace_matrix),
-local_pressure_dof_indices(data.local_pressure_dof_indices)
-{}
-
-template <int dim>
-LocalCellData<dim>::LocalCellData
-(const FE_Q<dim>     &pressure_fe,
- const Quadrature<dim>   &pressure_quadrature_formula,
- const UpdateFlags    pressure_update_flags)
-=======
 Scratch<dim>::Scratch(
   const Mapping<dim>        &mapping,
   const Quadrature<dim>     &quadrature_formula,
   const FiniteElement<dim>  &fe,
   const UpdateFlags         update_flags)
->>>>>>> d720a672
 :
 Generic::Matrix::Scratch<dim>(mapping,
                               quadrature_formula,
@@ -147,74 +120,6 @@
 {
 
 template <int dim>
-<<<<<<< HEAD
-MappingData<dim>::MappingData(const unsigned int velocity_dofs_per_cell)
-:
-velocity_dofs_per_cell(velocity_dofs_per_cell),
-local_diffusion_step_rhs(velocity_dofs_per_cell),
-local_matrix_for_inhomogeneous_bc(velocity_dofs_per_cell,
-                                  velocity_dofs_per_cell),
-local_velocity_dof_indices(velocity_dofs_per_cell)
-{}
-
-template <int dim>
-MappingData<dim>::MappingData(const MappingData &data)
-:
-velocity_dofs_per_cell(data.velocity_dofs_per_cell),
-local_diffusion_step_rhs(data.local_diffusion_step_rhs),
-local_matrix_for_inhomogeneous_bc(data.local_matrix_for_inhomogeneous_bc),
-local_velocity_dof_indices(data.local_velocity_dof_indices)
-{}
-
-template <int dim>
-LocalCellData<dim>::LocalCellData
-(const FESystem<dim>    &velocity_fe,
- const FE_Q<dim>        &pressure_fe,
- const FE_Q<dim>        &temperature_fe,
- const Quadrature<dim>  &velocity_quadrature_formula,
- const Quadrature<dim-1>&velocity_face_quadrature_formula,
- const UpdateFlags      velocity_update_flags,
- const UpdateFlags      pressure_update_flags,
- const UpdateFlags      temperature_update_flags,
- const UpdateFlags      velocity_face_update_flags)
-:
-velocity_fe_values(velocity_fe,
-                   velocity_quadrature_formula,
-                   velocity_update_flags),
-pressure_fe_values(pressure_fe,
-                   velocity_quadrature_formula,
-                   pressure_update_flags),
-velocity_fe_face_values(velocity_fe,
-                        velocity_face_quadrature_formula,
-                        velocity_face_update_flags),
-temperature_fe_values(temperature_fe,
-                      velocity_quadrature_formula,
-                      temperature_update_flags),
-n_q_points(velocity_quadrature_formula.size()),
-n_face_q_points(velocity_face_quadrature_formula.size()),
-velocity_dofs_per_cell(velocity_fe.dofs_per_cell),
-pressure_tmp_values(n_q_points),
-velocity_tmp_values(n_q_points),
-extrapolated_velocity_divergences(n_q_points),
-extrapolated_velocity_values(n_q_points),
-extrapolated_velocity_curls(n_q_points),
-old_velocity_divergences(n_q_points),
-old_velocity_values(n_q_points),
-old_velocity_curls(n_q_points),
-old_velocity_gradients(n_q_points),
-old_old_velocity_divergences(n_q_points),
-old_old_velocity_values(n_q_points),
-old_old_velocity_curls(n_q_points),
-old_old_velocity_gradients(n_q_points),
-extrapolated_temperature_values(n_q_points),
-body_force_values(n_q_points),
-neumann_function_values(n_face_q_points),
-phi_velocity(velocity_dofs_per_cell),
-face_phi_velocity(velocity_dofs_per_cell),
-div_phi_velocity(velocity_dofs_per_cell),
-grad_phi_velocity(velocity_dofs_per_cell),
-curl_phi_velocity(velocity_dofs_per_cell)
-=======
 Scratch<dim>::Scratch
 (const Mapping<dim>        &mapping,
  const Quadrature<dim>     &quadrature_formula,
@@ -277,50 +182,11 @@
 div_phi(this->dofs_per_cell),
 curl_phi(this->dofs_per_cell),
 face_phi(this->dofs_per_cell)
->>>>>>> d720a672
-{}
-
-template <int dim>
-Scratch<dim>::Scratch(const Scratch &data)
-:
-<<<<<<< HEAD
-velocity_fe_values(data.velocity_fe_values.get_fe(),
-                   data.velocity_fe_values.get_quadrature(),
-                   data.velocity_fe_values.get_update_flags()),
-pressure_fe_values(data.pressure_fe_values.get_fe(),
-                   data.pressure_fe_values.get_quadrature(),
-                   data.pressure_fe_values.get_update_flags()),
-velocity_fe_face_values(data.velocity_fe_face_values.get_fe(),
-                        data.velocity_fe_face_values.get_quadrature(),
-                        data.velocity_fe_face_values.get_update_flags()),
-temperature_fe_values(data.temperature_fe_values.get_fe(),
-                      data.temperature_fe_values.get_quadrature(),
-                      data.temperature_fe_values.get_update_flags()),
-n_q_points(data.n_q_points),
-n_face_q_points(data.n_face_q_points),
-velocity_dofs_per_cell(data.velocity_dofs_per_cell),
-pressure_tmp_values(n_q_points),
-velocity_tmp_values(n_q_points),
-extrapolated_velocity_divergences(n_q_points),
-extrapolated_velocity_values(n_q_points),
-extrapolated_velocity_curls(n_q_points),
-old_velocity_divergences(n_q_points),
-old_velocity_values(n_q_points),
-old_velocity_curls(n_q_points),
-old_velocity_gradients(n_q_points),
-old_old_velocity_divergences(n_q_points),
-old_old_velocity_values(n_q_points),
-old_old_velocity_curls(n_q_points),
-old_old_velocity_gradients(n_q_points),
-extrapolated_temperature_values(n_q_points),
-body_force_values(n_q_points),
-neumann_function_values(n_face_q_points),
-phi_velocity(velocity_dofs_per_cell),
-face_phi_velocity(velocity_dofs_per_cell),
-div_phi_velocity(velocity_dofs_per_cell),
-grad_phi_velocity(velocity_dofs_per_cell),
-curl_phi_velocity(velocity_dofs_per_cell)
-=======
+{}
+
+template <int dim>
+Scratch<dim>::Scratch(const Scratch &data)
+:
 ScratchBase<dim>(data),
 velocity_fe_values(
   data.velocity_fe_values.get_mapping(),
@@ -370,7 +236,6 @@
 div_phi(this->dofs_per_cell),
 curl_phi(this->dofs_per_cell),
 face_phi(this->dofs_per_cell)
->>>>>>> d720a672
 {}
 
 } // namespace DiffusionStepRHS
@@ -381,18 +246,9 @@
 template <int dim>
 Copy<dim>::Copy(const unsigned int dofs_per_cell)
 :
-<<<<<<< HEAD
-pressure_dofs_per_cell(pressure_dofs_per_cell),
-local_projection_step_rhs(pressure_dofs_per_cell),
-local_pressure_space_projection_rhs(pressure_dofs_per_cell),
-local_matrix_for_inhomogeneous_bc(pressure_dofs_per_cell,
-                                  pressure_dofs_per_cell),
-local_pressure_dof_indices(pressure_dofs_per_cell)
-=======
 CopyBase<dim>(dofs_per_cell),
 local_projection_step_rhs(dofs_per_cell),
 local_correction_step_rhs(dofs_per_cell)
->>>>>>> d720a672
 {}
 
 template <int dim>
@@ -400,13 +256,7 @@
 :
 CopyBase<dim>(data),
 local_projection_step_rhs(data.local_projection_step_rhs),
-<<<<<<< HEAD
-local_pressure_space_projection_rhs(data.local_pressure_space_projection_rhs),
-local_matrix_for_inhomogeneous_bc(data.local_matrix_for_inhomogeneous_bc),
-local_pressure_dof_indices(data.local_pressure_dof_indices)
-=======
 local_correction_step_rhs(data.local_correction_step_rhs)
->>>>>>> d720a672
 {}
 
 template <int dim>
