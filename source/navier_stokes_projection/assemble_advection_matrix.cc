--- conflicted
+++ resolved
@@ -14,18 +14,15 @@
     *pcout << "  Navier Stokes: Assembling advection matrix...";
 
   TimerOutput::Scope  t(*computing_timer, "Navier Stokes: Advection matrix assembly");
+
   // Reset data
   velocity_advection_matrix = 0.;
 
   // Initiate the quadrature formula for exact numerical integration
   const QGauss<dim>   quadrature_formula(velocity->fe_degree + 1);
 
-<<<<<<< HEAD
   // Set up the lambda function for the local assembly operation
-=======
-  // Set up the lamba function for the local assembly operation
   using Scratch = typename AssemblyData::NavierStokesProjection::AdvectionMatrix::Scratch<dim>;
->>>>>>> e12e7c06
   auto worker =
     [this](const typename DoFHandler<dim>::active_cell_iterator &cell,
            Scratch  &scratch,
