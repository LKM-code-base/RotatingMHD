--- conflicted
+++ resolved
@@ -56,23 +56,11 @@
   /* In the diffusion prestep the extrapolated velocity reduces to
      the velocity at t = t_0 */
   {
-<<<<<<< HEAD
-    TrilinosWrappers::MPI::Vector distributed_old_old_velocity(diffusion_step_rhs);
-    distributed_old_old_velocity  = velocity->old_old_solution;
-    extrapolated_velocity = distributed_old_old_velocity;
-  }
-  /* The temporary pressure reduces to the pressure at t = t_0 */
-  {
-    TrilinosWrappers::MPI::Vector distributed_old_old_pressure(projection_step_rhs);
-    distributed_old_old_pressure  = pressure->old_old_solution;
-    pressure_tmp = distributed_old_old_pressure;
-=======
     extrapolated_velocity = velocity->old_old_solution;
   }
   /* The temporary pressure reduces to the pressure at t = t_0 */
   {
     pressure_tmp = pressure->old_old_solution;
->>>>>>> 8a62416f
   }
   /* The temporary velocity reduces to that of a first order IMEX
      method */
