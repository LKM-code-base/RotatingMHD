#include <rotatingMHD/navier_stokes_projection.h>

#include <deal.II/numerics/vector_tools.h>

namespace RMHD
{

template <int dim>
void NavierStokesProjection<dim>::
assemble_poisson_prestep()
{
  /* System matrix setup */
  // System matrix is constant and assembled in the
  // NavierStokesProjection constructor.

  /* Right hand side setup */
  assemble_poisson_prestep_rhs();
}

template <int dim>
void
NavierStokesProjection<dim>::
solve_poisson_prestep()
{
  // In this method we create temporal non ghosted copies
  // of the pertinent vectors to be able to perform the solve()
  // operation.
<<<<<<< HEAD
  LinearAlgebra::MPI::Vector distributed_old_old_pressure(pressure_space_projection_rhs);
  distributed_old_old_pressure = pressure.old_old_solution;
=======
  LinearAlgebra::MPI::Vector distributed_old_old_pressure(pressure_rhs);
  distributed_old_old_pressure = pressure->old_old_solution;
>>>>>>> 1db76481

  poisson_prestep_preconditioner.initialize(pressure_laplace_matrix);

  SolverControl solver_control(parameters.n_maximum_iterations,
                               std::max(parameters.relative_tolerance * 
                                        poisson_prestep_rhs.l2_norm(),
                                        absolute_tolerance));

  #ifdef USE_PETSC_LA
    LinearAlgebra::SolverCG solver(solver_control,
                                   MPI_COMM_WORLD);
  #else
    LinearAlgebra::SolverCG solver(solver_control);
  #endif

  try
  {
    solver.solve(pressure_laplace_matrix,
                 distributed_old_old_pressure,
                 poisson_prestep_rhs,
                 projection_step_preconditioner);
  }
  catch (std::exception &exc)
  {
    std::cerr << std::endl << std::endl
              << "----------------------------------------------------"
              << std::endl;
    std::cerr << "Exception in the solve method of the poisson pre-step: " << std::endl
              << exc.what() << std::endl
              << "Aborting!" << std::endl
              << "----------------------------------------------------"
              << std::endl;
    std::abort();
  }
  catch (...)
  {
    std::cerr << std::endl << std::endl
              << "----------------------------------------------------"
                << std::endl;
    std::cerr << "Unknown exception in the solve method of the poisson pre-step!" << std::endl
              << "Aborting!" << std::endl
              << "----------------------------------------------------"
              << std::endl;
    std::abort();
  }

  pressure->constraints.distribute(distributed_old_old_pressure);

  if (flag_normalize_pressure)
    VectorTools::subtract_mean_value(distributed_old_old_pressure);

  pressure->old_old_solution = distributed_old_old_pressure;
}

} // namespace RMHD

// explicit instantiations
template void RMHD::NavierStokesProjection<2>::assemble_poisson_prestep();
template void RMHD::NavierStokesProjection<3>::assemble_poisson_prestep();

template void RMHD::NavierStokesProjection<2>::solve_poisson_prestep();
template void RMHD::NavierStokesProjection<3>::solve_poisson_prestep();<|MERGE_RESOLUTION|>--- conflicted
+++ resolved
@@ -25,13 +25,8 @@
   // In this method we create temporal non ghosted copies
   // of the pertinent vectors to be able to perform the solve()
   // operation.
-<<<<<<< HEAD
   LinearAlgebra::MPI::Vector distributed_old_old_pressure(pressure_space_projection_rhs);
-  distributed_old_old_pressure = pressure.old_old_solution;
-=======
-  LinearAlgebra::MPI::Vector distributed_old_old_pressure(pressure_rhs);
   distributed_old_old_pressure = pressure->old_old_solution;
->>>>>>> 1db76481
 
   poisson_prestep_preconditioner.initialize(pressure_laplace_matrix);
 
