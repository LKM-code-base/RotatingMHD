#include <rotatingMHD/navier_stokes_projection.h>

#include <deal.II/numerics/vector_tools.h>

namespace RMHD
{

template <int dim>
void NavierStokesProjection<dim>::
assemble_poisson_prestep()
{
  // Set external functions to their start time
  if (body_force_ptr != nullptr)
    body_force_ptr->set_time(time_stepping.get_start_time());
<<<<<<< HEAD
  if (gravity_unit_vector_ptr != nullptr)
    gravity_unit_vector_ptr->set_time(time_stepping.get_start_time());
  if (angular_velocity_vector_ptr != nullptr)
    angular_velocity_vector_ptr->set_time(time_stepping.get_start_time());
=======
  if (gravity_vector_ptr != nullptr)
    gravity_vector_ptr->set_time(time_stepping.get_start_time());
>>>>>>> a2c1ea80

  /* System matrix setup */
  // System matrix is constant and assembled in the
  // in the NavierStokesProjection::setup method.

  /* Right hand side setup */
  assemble_poisson_prestep_rhs();
}

template <int dim>
void
NavierStokesProjection<dim>::
solve_poisson_prestep()
{
  if (parameters.verbose)
    *pcout << "  Navier Stokes: Solving the Poisson pre-step...";

  TimerOutput::Scope  t(*computing_timer, "Navier Stokes: Poisson pre-step - Solve");

  // In this method we create temporal non ghosted copies
  // of the pertinent vectors to be able to perform the solve()
  // operation.
  LinearAlgebra::MPI::Vector distributed_old_old_pressure(pressure->distributed_vector);
  distributed_old_old_pressure = pressure->old_old_solution;

  poisson_prestep_preconditioner.initialize(pressure_laplace_matrix);

  SolverControl solver_control(
    parameters.poisson_prestep_solver_parameters.n_maximum_iterations,
    std::max(parameters.poisson_prestep_solver_parameters.relative_tolerance *
             poisson_prestep_rhs.l2_norm(),
             parameters.poisson_prestep_solver_parameters.absolute_tolerance));

  #ifdef USE_PETSC_LA
    LinearAlgebra::SolverCG solver(solver_control,
                                   MPI_COMM_WORLD);
  #else
    LinearAlgebra::SolverCG solver(solver_control);
  #endif

  try
  {
    solver.solve(pressure_laplace_matrix,
                 distributed_old_old_pressure,
                 poisson_prestep_rhs,
                 poisson_prestep_preconditioner);
  }
  catch (std::exception &exc)
  {
    std::cerr << std::endl << std::endl
              << "----------------------------------------------------"
              << std::endl;
    std::cerr << "Exception in the solve method of the poisson pre-step: " << std::endl
              << exc.what() << std::endl
              << "Aborting!" << std::endl
              << "----------------------------------------------------"
              << std::endl;
    std::abort();
  }
  catch (...)
  {
    std::cerr << std::endl << std::endl
              << "----------------------------------------------------"
                << std::endl;
    std::cerr << "Unknown exception in the solve method of the poisson pre-step!" << std::endl
              << "Aborting!" << std::endl
              << "----------------------------------------------------"
              << std::endl;
    std::abort();
  }

  pressure->constraints.distribute(distributed_old_old_pressure);

  if (flag_normalize_pressure)
    VectorTools::subtract_mean_value(distributed_old_old_pressure);

  pressure->old_old_solution = distributed_old_old_pressure;

  if (parameters.verbose)
    *pcout << " done!" << std::endl
           << "    Number of CG iterations: "
           << solver_control.last_step()
           << ", Final residual: " << solver_control.last_value() << "."
           << std::endl;
}

} // namespace RMHD

// explicit instantiations
template void RMHD::NavierStokesProjection<2>::assemble_poisson_prestep();
template void RMHD::NavierStokesProjection<3>::assemble_poisson_prestep();

template void RMHD::NavierStokesProjection<2>::solve_poisson_prestep();
template void RMHD::NavierStokesProjection<3>::solve_poisson_prestep();<|MERGE_RESOLUTION|>--- conflicted
+++ resolved
@@ -12,15 +12,10 @@
   // Set external functions to their start time
   if (body_force_ptr != nullptr)
     body_force_ptr->set_time(time_stepping.get_start_time());
-<<<<<<< HEAD
-  if (gravity_unit_vector_ptr != nullptr)
-    gravity_unit_vector_ptr->set_time(time_stepping.get_start_time());
+  if (gravity_vector_ptr != nullptr)
+    gravity_vector_ptr->set_time(time_stepping.get_start_time());
   if (angular_velocity_vector_ptr != nullptr)
     angular_velocity_vector_ptr->set_time(time_stepping.get_start_time());
-=======
-  if (gravity_vector_ptr != nullptr)
-    gravity_vector_ptr->set_time(time_stepping.get_start_time());
->>>>>>> a2c1ea80
 
   /* System matrix setup */
   // System matrix is constant and assembled in the
