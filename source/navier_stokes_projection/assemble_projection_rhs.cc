#include <rotatingMHD/navier_stokes_projection.h>
#include <deal.II/base/work_stream.h>
#include <deal.II/grid/filtered_iterator.h>

namespace RMHD
{

template <int dim>
void NavierStokesProjection<dim>::
assemble_projection_step_rhs()
{
  if (parameters.verbose)
    *pcout << "  Navier Stokes: Assembling the projection step's right hand side...";

  TimerOutput::Scope  t(*computing_timer, "Navier Stokes: Projection step - RHS assembly");

  // Reset data
  projection_step_rhs = 0.;
  correction_step_rhs = 0.;

  // Compute the highest polynomial degree from all the integrands
  const int p_degree = velocity->fe_degree + pressure->fe_degree - 1;

  // Initiate the quadrature formula for exact numerical integration
  const QGauss<dim>   quadrature_formula(std::ceil(0.5 * double(p_degree + 1)));

  // Set up the lamba function for the local assembly operation
  auto worker =
    [this](const typename DoFHandler<dim>::active_cell_iterator &cell,
           AssemblyData::NavierStokesProjection::ProjectionStepRHS::Scratch<dim>    &scratch,
           AssemblyData::NavierStokesProjection::ProjectionStepRHS::Copy            &data)
    {
      this->assemble_local_projection_step_rhs(cell,
                                               scratch,
                                               data);
    };

  // Set up the lamba function for the copy local to global operation
  auto copier =
    [this](const AssemblyData::NavierStokesProjection::ProjectionStepRHS::Copy  &data)
    {
      this->copy_local_to_global_projection_step_rhs(data);
    };

  // Assemble using the WorkStream approach
  using CellFilter =
    FilteredIterator<typename DoFHandler<dim>::active_cell_iterator>;

  WorkStream::run(
    CellFilter(IteratorFilters::LocallyOwnedCell(),
               (pressure->dof_handler)->begin_active()),
    CellFilter(IteratorFilters::LocallyOwnedCell(),
               (pressure->dof_handler)->end()),
    worker,
    copier,
    AssemblyData::NavierStokesProjection::ProjectionStepRHS::Scratch<dim>(
      *mapping,
      quadrature_formula,
      velocity->fe,
      update_gradients,
      pressure->fe,
      update_JxW_values |
      update_values),
    AssemblyData::NavierStokesProjection::ProjectionStepRHS::Copy(pressure->fe.dofs_per_cell));

  // Compress global data
  projection_step_rhs.compress(VectorOperation::add);
  correction_step_rhs.compress(VectorOperation::add);

<<<<<<< HEAD
  // Compute L2 norm
=======
  // Compute the L2 norm of the right hand side
>>>>>>> bb2613ff
  norm_projection_rhs = projection_step_rhs.l2_norm();

  if (parameters.verbose)
    *pcout << " done!" << std::endl
           << "    Right-hand side's L2-norm = "
<<<<<<< HEAD
=======
           << std::scientific << std::setprecision(6)
>>>>>>> bb2613ff
           << norm_projection_rhs
           << std::endl;
}

template <int dim>
void NavierStokesProjection<dim>::assemble_local_projection_step_rhs
(const typename DoFHandler<dim>::active_cell_iterator  &cell,
 AssemblyData::NavierStokesProjection::ProjectionStepRHS::Scratch<dim>  &scratch,
 AssemblyData::NavierStokesProjection::ProjectionStepRHS::Copy          &data)
{
  // Reset local data
  data.local_projection_step_rhs = 0.;
  data.local_correction_step_rhs = 0.;

  // Pressure
  scratch.pressure_fe_values.reinit(cell);

  // Velocity
  typename DoFHandler<dim>::active_cell_iterator
  velocity_cell(&velocity->get_triangulation(),
                 cell->level(),
                 cell->index(),
                velocity->dof_handler.get());

  scratch.velocity_fe_values.reinit(velocity_cell);

  const FEValuesExtractors::Vector  vector_extractor(0);

  scratch.velocity_fe_values[vector_extractor].get_function_divergences(
    velocity->solution,
    scratch.velocity_divergences);

  // VSIMEX coefficient
  const std::vector<double> alpha = time_stepping.get_alpha();

  // Local to global indices mapping
  cell->get_dof_indices(data.local_dof_indices);

  // Loop over quadrature points
  for (unsigned int q = 0; q < scratch.n_q_points; ++q)
  {
    // Extract test function values at the quadrature points
    for (unsigned int i = 0; i < scratch.dofs_per_cell; ++i)
      scratch.phi[i] = scratch.pressure_fe_values.shape_value(i, q);

    // Loop over local degrees of freedom
    for (unsigned int i = 0; i < scratch.dofs_per_cell; ++i)
    {
      const double phi_div_v =
              scratch.phi[i] *
              scratch.velocity_divergences[q] *
              scratch.pressure_fe_values.JxW(q);

      data.local_projection_step_rhs(i) -=
<<<<<<< HEAD
              alpha[0] / time_stepping.get_next_step_size() / parameters.C6 *
=======
              alpha[0] / time_stepping.get_next_step_size() *
>>>>>>> bb2613ff
              phi_div_v;

      data.local_correction_step_rhs(i) -= phi_div_v;
    } // Loop over local degrees of freedom
  } // Loop over quadrature points
}

template <int dim>
void NavierStokesProjection<dim>::
copy_local_to_global_projection_step_rhs(
  const AssemblyData::NavierStokesProjection::ProjectionStepRHS::Copy   &data)
{
  phi->constraints.distribute_local_to_global
  (data.local_projection_step_rhs,
   data.local_dof_indices,
   projection_step_rhs);

  pressure->hanging_nodes.distribute_local_to_global
  (data.local_correction_step_rhs,
   data.local_dof_indices,
   correction_step_rhs);
}

} // namespace Step35

// explicit instantiations
template void RMHD::NavierStokesProjection<2>::assemble_projection_step_rhs();
template void RMHD::NavierStokesProjection<3>::assemble_projection_step_rhs();

template void RMHD::NavierStokesProjection<2>::assemble_local_projection_step_rhs
(const typename DoFHandler<2>::active_cell_iterator                         &,
 RMHD::AssemblyData::NavierStokesProjection::ProjectionStepRHS::Scratch<2>  &,
 RMHD::AssemblyData::NavierStokesProjection::ProjectionStepRHS::Copy        &);
template void RMHD::NavierStokesProjection<3>::assemble_local_projection_step_rhs
(const typename DoFHandler<3>::active_cell_iterator                         &,
 RMHD::AssemblyData::NavierStokesProjection::ProjectionStepRHS::Scratch<3>  &,
 RMHD::AssemblyData::NavierStokesProjection::ProjectionStepRHS::Copy        &);

template void RMHD::NavierStokesProjection<2>::copy_local_to_global_projection_step_rhs
(const RMHD::AssemblyData::NavierStokesProjection::ProjectionStepRHS::Copy &);
template void RMHD::NavierStokesProjection<3>::copy_local_to_global_projection_step_rhs
(const RMHD::AssemblyData::NavierStokesProjection::ProjectionStepRHS::Copy &);<|MERGE_RESOLUTION|>--- conflicted
+++ resolved
@@ -67,20 +67,13 @@
   projection_step_rhs.compress(VectorOperation::add);
   correction_step_rhs.compress(VectorOperation::add);
 
-<<<<<<< HEAD
-  // Compute L2 norm
-=======
   // Compute the L2 norm of the right hand side
->>>>>>> bb2613ff
   norm_projection_rhs = projection_step_rhs.l2_norm();
 
   if (parameters.verbose)
     *pcout << " done!" << std::endl
            << "    Right-hand side's L2-norm = "
-<<<<<<< HEAD
-=======
            << std::scientific << std::setprecision(6)
->>>>>>> bb2613ff
            << norm_projection_rhs
            << std::endl;
 }
@@ -135,11 +128,7 @@
               scratch.pressure_fe_values.JxW(q);
 
       data.local_projection_step_rhs(i) -=
-<<<<<<< HEAD
               alpha[0] / time_stepping.get_next_step_size() / parameters.C6 *
-=======
-              alpha[0] / time_stepping.get_next_step_size() *
->>>>>>> bb2613ff
               phi_div_v;
 
       data.local_correction_step_rhs(i) -= phi_div_v;
