#include <rotatingMHD/navier_stokes_projection.h>
#include <deal.II/base/work_stream.h>
#include <deal.II/grid/filtered_iterator.h>

namespace RMHD
{

using Copy = AssemblyData::NavierStokesProjection::ProjectionStepRHS::Copy;

template <int dim>
void NavierStokesProjection<dim>::
assemble_projection_step_rhs()
{
  if (parameters.verbose)
    *pcout << "  Navier Stokes: Assembling the projection step's right hand side...";

  TimerOutput::Scope  t(*computing_timer, "Navier Stokes: Projection step - RHS assembly");

  // Reset data
  projection_step_rhs = 0.;
  correction_step_rhs = 0.;

  // Compute the highest polynomial degree from all the integrands
  const int p_degree = velocity->fe_degree() + pressure->fe_degree() - 1;

  // Initiate the quadrature formula for exact numerical integration
  const QGauss<dim>   quadrature_formula(std::ceil(0.5 * double(p_degree + 1)));

  // Set up the lamba function for the local assembly operation
  using Scratch = typename AssemblyData::NavierStokesProjection::ProjectionStepRHS::Scratch<dim>;
  auto worker =
    [this](const typename DoFHandler<dim>::active_cell_iterator &cell,
           Scratch  &scratch,
           Copy     &data)
    {
      this->assemble_local_projection_step_rhs(cell,
                                               scratch,
                                               data);
    };

  // Set up the lamba function for the copy local to global operation
  auto copier =
    [this](const AssemblyData::NavierStokesProjection::ProjectionStepRHS::Copy  &data)
    {
      this->copy_local_to_global_projection_step_rhs(data);
    };

  // Assemble using the WorkStream approach
  using CellFilter =
    FilteredIterator<typename DoFHandler<dim>::active_cell_iterator>;

  WorkStream::run(
    CellFilter(IteratorFilters::LocallyOwnedCell(),
               pressure->get_dof_handler().begin_active()),
    CellFilter(IteratorFilters::LocallyOwnedCell(),
               pressure->get_dof_handler().end()),
    worker,
    copier,
<<<<<<< HEAD
    AssemblyData::NavierStokesProjection::ProjectionStepRHS::Scratch<dim>(
      *mapping,
      quadrature_formula,
      velocity->get_finite_element(),
      update_gradients,
      pressure->get_finite_element(),
      update_JxW_values |
      update_values),
    AssemblyData::NavierStokesProjection::ProjectionStepRHS::Copy(pressure->get_finite_element().dofs_per_cell));
=======
    Scratch(*mapping,
            quadrature_formula,
            velocity->fe,
            update_gradients,
            pressure->fe,
            update_values|update_JxW_values),
    AssemblyData::NavierStokesProjection::ProjectionStepRHS::Copy(pressure->fe.dofs_per_cell));
>>>>>>> e12e7c06

  // Compress global data
  projection_step_rhs.compress(VectorOperation::add);
  correction_step_rhs.compress(VectorOperation::add);

  // Compute the L2 norm of the right hand side
  norm_projection_rhs = projection_step_rhs.l2_norm();

  if (parameters.verbose)
    *pcout << " done!" << std::endl
           << "    Right-hand side's L2-norm = "
           << std::scientific << std::setprecision(6)
           << norm_projection_rhs
           << std::endl;
}

template <int dim>
void NavierStokesProjection<dim>::assemble_local_projection_step_rhs
(const typename DoFHandler<dim>::active_cell_iterator  &cell,
 AssemblyData::NavierStokesProjection::ProjectionStepRHS::Scratch<dim>  &scratch,
 Copy &data)
{
  // Reset local data
  data.local_projection_step_rhs = 0.;
  data.local_correction_step_rhs = 0.;

  // VSIMEX coefficient
  const std::vector<double> alpha = time_stepping.get_alpha();

  // Local to global indices mapping
  cell->get_dof_indices(data.local_dof_indices);

  // Pressure
  scratch.pressure_fe_values.reinit(cell);

  // Velocity
  typename DoFHandler<dim>::active_cell_iterator
  velocity_cell(&velocity->get_triangulation(),
                 cell->level(),
                 cell->index(),
                &velocity->get_dof_handler());

  scratch.velocity_fe_values.reinit(velocity_cell);

  const FEValuesExtractors::Vector  vector_extractor(0);

  scratch.velocity_fe_values[vector_extractor].get_function_divergences(
    velocity->solution,
    scratch.velocity_divergences);

  // Loop over quadrature points
  for (unsigned int q = 0; q < scratch.n_q_points; ++q)
  {
    // Extract test function values at the quadrature points
    for (unsigned int i = 0; i < scratch.dofs_per_cell; ++i)
      scratch.phi[i] = scratch.pressure_fe_values.shape_value(i, q);

    // Loop over local degrees of freedom
    for (unsigned int i = 0; i < scratch.dofs_per_cell; ++i)
    {
      const double phi_div_v =
              scratch.phi[i] *
              scratch.velocity_divergences[q] *
              scratch.pressure_fe_values.JxW(q);

      data.local_projection_step_rhs(i) -=
              alpha[0] / time_stepping.get_next_step_size() / parameters.C6 *
              phi_div_v;

      data.local_correction_step_rhs(i) -= phi_div_v;
    } // Loop over local degrees of freedom
  } // Loop over quadrature points
}

template <int dim>
void NavierStokesProjection<dim>::copy_local_to_global_projection_step_rhs
(const Copy &data)
{
  phi->get_constraints().distribute_local_to_global
  (data.local_projection_step_rhs,
   data.local_dof_indices,
   projection_step_rhs);

  pressure->get_hanging_node_constraints().distribute_local_to_global
  (data.local_correction_step_rhs,
   data.local_dof_indices,
   correction_step_rhs);
}

} // namespace Step35

// explicit instantiations
template void RMHD::NavierStokesProjection<2>::assemble_projection_step_rhs();
template void RMHD::NavierStokesProjection<3>::assemble_projection_step_rhs();

template void RMHD::NavierStokesProjection<2>::assemble_local_projection_step_rhs
(const typename DoFHandler<2>::active_cell_iterator                         &,
 RMHD::AssemblyData::NavierStokesProjection::ProjectionStepRHS::Scratch<2>  &,
 RMHD::AssemblyData::NavierStokesProjection::ProjectionStepRHS::Copy        &);
template void RMHD::NavierStokesProjection<3>::assemble_local_projection_step_rhs
(const typename DoFHandler<3>::active_cell_iterator                         &,
 RMHD::AssemblyData::NavierStokesProjection::ProjectionStepRHS::Scratch<3>  &,
 RMHD::AssemblyData::NavierStokesProjection::ProjectionStepRHS::Copy        &);

template void RMHD::NavierStokesProjection<2>::copy_local_to_global_projection_step_rhs
(const RMHD::AssemblyData::NavierStokesProjection::ProjectionStepRHS::Copy &);
template void RMHD::NavierStokesProjection<3>::copy_local_to_global_projection_step_rhs
(const RMHD::AssemblyData::NavierStokesProjection::ProjectionStepRHS::Copy &);<|MERGE_RESOLUTION|>--- conflicted
+++ resolved
@@ -56,25 +56,13 @@
                pressure->get_dof_handler().end()),
     worker,
     copier,
-<<<<<<< HEAD
-    AssemblyData::NavierStokesProjection::ProjectionStepRHS::Scratch<dim>(
-      *mapping,
-      quadrature_formula,
-      velocity->get_finite_element(),
-      update_gradients,
-      pressure->get_finite_element(),
-      update_JxW_values |
-      update_values),
-    AssemblyData::NavierStokesProjection::ProjectionStepRHS::Copy(pressure->get_finite_element().dofs_per_cell));
-=======
     Scratch(*mapping,
             quadrature_formula,
-            velocity->fe,
+            velocity->get_finite_element(),
             update_gradients,
-            pressure->fe,
+            pressure->get_finite_element(),
             update_values|update_JxW_values),
-    AssemblyData::NavierStokesProjection::ProjectionStepRHS::Copy(pressure->fe.dofs_per_cell));
->>>>>>> e12e7c06
+    Copy(pressure->get_finite_element().dofs_per_cell));
 
   // Compress global data
   projection_step_rhs.compress(VectorOperation::add);
