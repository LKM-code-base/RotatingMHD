--- conflicted
+++ resolved
@@ -1,5 +1,6 @@
 #include <rotatingMHD/navier_stokes_projection.h>
 #include <deal.II/base/work_stream.h>
+#include <deal.II/fe/fe_nothing.h>
 #include <deal.II/grid/filtered_iterator.h>
 
 namespace RMHD
@@ -20,34 +21,17 @@
   diffusion_step_rhs  = 0.;
 
   // Dummy finite element for when there is no buoyancy
-  const FE_Q<dim> dummy_fe(1);
+  const FE_Nothing<dim> dummy_fe(1);
 
   // Create pointer to the pertinent finite element
   const FiniteElement<dim> * const temperature_fe_ptr =
           (temperature.get() != nullptr) ? &temperature->get_finite_element() : &dummy_fe;
 
-<<<<<<< HEAD
     // Initiate the quadrature formula for exact numerical integration
-  const QGauss<dim>   quadrature_formula(velocity->fe_degree + 2);
-=======
-  // Polynomial degree of the body force and the Neumann function
-  const int p_degree_body_force       = velocity->fe_degree();
-
-  const int p_degree_neumann_function = velocity->fe_degree();
-
-  // Compute the highest polynomial degree from all the integrands
-  const int p_degree = std::max(3 * velocity->fe_degree() - 1,
-                                velocity->fe_degree() + p_degree_body_force);
-
-  // Compute the highest polynomial degree from all the boundary integrands
-  const int face_p_degree = velocity->fe_degree() + p_degree_neumann_function;
-
-  // Initiate the quadrature formula for exact numerical integration
-  const QGauss<dim>   quadrature_formula(std::ceil(0.5 * double(p_degree + 1)));
->>>>>>> 70b45278
+  const QGauss<dim>   quadrature_formula(velocity->fe_degree() + 2);
 
   // Initiate the face quadrature formula for exact numerical integration
-  const QGauss<dim-1> face_quadrature_formula(velocity->fe_degree + 2);
+  const QGauss<dim-1> face_quadrature_formula(velocity->fe_degree() + 2);
 
   // Set up the lambda function for the local assembly operation
   using Scratch = AssemblyData::NavierStokesProjection::DiffusionStepRHS::Scratch<dim>;
