--- conflicted
+++ resolved
@@ -98,10 +98,7 @@
   if (parameters.verbose)
     *pcout << " done!" << std::endl
            << "    Right-hand side's L2-norm = "
-<<<<<<< HEAD
-=======
            << std::scientific << std::setprecision(6)
->>>>>>> 0efea865
            << norm_diffusion_rhs
            << std::endl;
 }
