--- conflicted
+++ resolved
@@ -28,12 +28,8 @@
           (temperature.get() != nullptr) ? &temperature->fe : &dummy_fe;
 
   // Polynomial degree of the integrand
-<<<<<<< HEAD
   const int p_degree = std::max(3 * velocity.fe_degree - 1,
                                 velocity.fe_degree + p_degree_body_force);
-=======
-  const int p_degree = 3 * velocity->fe_degree - 1;
->>>>>>> 1db76481
 
   const QGauss<dim>   quadrature_formula(std::ceil(0.5 * double(p_degree + 1)));
 
@@ -80,22 +76,15 @@
                                                      update_JxW_values|
                                                      update_quadrature_points,
                                                      update_values,
-<<<<<<< HEAD
                                                      update_JxW_values|
                                                      update_values|
                                                      update_quadrature_points),
-   VelocityRightHandSideAssembly::MappingData<dim>(velocity.fe.dofs_per_cell));
+   VelocityRightHandSideAssembly::MappingData<dim>(velocity->fe.dofs_per_cell));
 
   diffusion_step_rhs.compress(VectorOperation::add);
-=======
-                                                     update_values),
-   VelocityRightHandSideAssembly::MappingData<dim>(velocity->fe.dofs_per_cell));
-
-  velocity_rhs.compress(VectorOperation::add);
-
+  
   if (parameters.verbose)
     *pcout << " done!" << std::endl;
->>>>>>> 1db76481
 }
 
 template <int dim>
