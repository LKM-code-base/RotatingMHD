--- conflicted
+++ resolved
@@ -20,14 +20,8 @@
   velocity_mass_matrix    = 0.;
   velocity_laplace_matrix = 0.;
 
-<<<<<<< HEAD
-=======
-  // Compute the highest polynomial degree from all the integrands
-  const int p_degree = 2 * velocity->fe_degree();
-
->>>>>>> 70b45278
   // Initiate the quadrature formula for exact numerical integration
-  const QGauss<dim>   quadrature_formula(velocity->fe_degree + 1);
+  const QGauss<dim>   quadrature_formula(velocity->fe_degree() + 1);
 
   // Set up the lambda function for the local assembly operation
   using Scratch = typename AssemblyData::NavierStokesProjection::VelocityConstantMatrices::Scratch<dim>;
@@ -153,14 +147,8 @@
   pressure_laplace_matrix = 0.;
   phi_laplace_matrix      = 0.;
 
-<<<<<<< HEAD
-=======
-  // Compute the highest polynomial degree from all the integrands
-  const int p_degree = 2 * pressure->fe_degree();
-
->>>>>>> 70b45278
   // Initiate the quadrature formula for exact numerical integration
-  const QGauss<dim>   quadrature_formula(pressure->fe_degree + 1);
+  const QGauss<dim>   quadrature_formula(pressure->fe_degree() + 1);
 
   // Set up the lambda function for the local assembly operation
   using Scratch = typename AssemblyData::NavierStokesProjection::PressureConstantMatrices::Scratch<dim>;
