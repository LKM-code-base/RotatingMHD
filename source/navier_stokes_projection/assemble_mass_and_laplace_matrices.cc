--- conflicted
+++ resolved
@@ -248,13 +248,8 @@
                                       data.local_pressure_mass_matrix,
                                       data.local_pressure_dof_indices,
                                       pressure_mass_matrix);
-<<<<<<< HEAD
   pressure.constraints.distribute_local_to_global(
                                       data.local_phi_laplace_matrix,
-=======
-  pressure->constraints.distribute_local_to_global(
-                                      data.local_pressure_laplace_matrix,
->>>>>>> 1db76481
                                       data.local_pressure_dof_indices,
                                       pressure_laplace_matrix);
   phi.constraints.distribute_local_to_global(
