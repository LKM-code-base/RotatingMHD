--- conflicted
+++ resolved
@@ -63,11 +63,7 @@
     source/assembly_data.cc
     source/benchmark_data.cc
     source/boundary_conditions.cc
-<<<<<<< HEAD
-    source/convergence_struct.cc
-=======
     source/convergence_test.cc
->>>>>>> 2943227a
     source/discrete_time.cc
     source/entities_structs.cc
     source/equation_data.cc
