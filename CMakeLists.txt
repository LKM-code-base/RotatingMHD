--- conflicted
+++ resolved
@@ -63,12 +63,8 @@
     source/assembly_data.cc
     source/benchmark_data.cc
     source/boundary_conditions.cc
-<<<<<<< HEAD
     source/convergence_test.cc
-=======
-    source/convergence_struct.cc
     source/discrete_time.cc
->>>>>>> a9827de9
     source/entities_structs.cc
     source/equation_data.cc
     source/heat_equation.cc
