--- conflicted
+++ resolved
@@ -55,52 +55,6 @@
    "this library.")
 
 ENDIF()
-<<<<<<< HEAD
-]]
-
-# Set the source files to be compiled
-SET(TARGET_SRC
-    source/basic_parameters.cc
-    source/linear_solver_parameters.cc
-    source/assembly_data.cc
-    source/benchmark_data.cc
-    source/boundary_conditions.cc
-    source/convergence_test.cc
-    source/convection_diffusion.cc
-    source/discrete_time.cc
-    source/entities_structs.cc
-    source/equation_data.cc
-    source/problem_class.cc
-    source/run_time_parameters.cc
-    source/solver_class.cc
-    source/time_discretization.cc
-    source/utility.cc
-    source/navier_stokes_projection.cc
-    source/navier_stokes_projection/assemble_advection_matrix.cc
-    source/navier_stokes_projection/assemble_diffusion_rhs.cc
-    source/navier_stokes_projection/assemble_mass_and_laplace_matrices.cc
-    source/navier_stokes_projection/assemble_poisson_prestep_rhs.cc
-    source/navier_stokes_projection/assemble_projection_rhs.cc
-    source/navier_stokes_projection/assembly_data.cc
-    source/navier_stokes_projection/diffusion_step_methods.cc
-    source/navier_stokes_projection/poisson_prestep_methods.cc
-    source/navier_stokes_projection/projection_step_methods.cc
-    source/navier_stokes_projection/setup.cc
-    source/navier_stokes_projection/solve.cc
-    source/navier_stokes_projection/timestep_update.cc
-    source/convection_diffusion.cc
-    source/convection_diffusion/assemble_advection_matrix.cc
-    source/convection_diffusion/assemble_constant_matrices.cc
-    source/convection_diffusion/assemble_rhs.cc
-    source/convection_diffusion/assembly_data.cc
-    source/convection_diffusion/setup.cc
-    source/convection_diffusion/solve.cc
-)
-
-# Set the include directory and the name of the project
-INCLUDE_DIRECTORIES(include)
-=======
->>>>>>> 5f8fd866
 
 ADD_CUSTOM_TARGET(debug
   COMMAND ${CMAKE_COMMAND} -DCMAKE_BUILD_TYPE=Debug ${CMAKE_SOURCE_DIR}
