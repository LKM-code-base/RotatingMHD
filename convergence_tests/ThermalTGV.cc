--- conflicted
+++ resolved
@@ -1,16 +1,9 @@
-<<<<<<< HEAD
-#include <rotatingMHD/equation_data.h>
-#include <rotatingMHD/finite_element_field.h>
-=======
-#include <rotatingMHD/convergence_test.h>
->>>>>>> 4b9248d9
 #include <rotatingMHD/convection_diffusion_solver.h>
 #include <rotatingMHD/equation_data.h>
 #include <rotatingMHD/finite_element_field.h>
 #include <rotatingMHD/problem_class.h>
 #include <rotatingMHD/run_time_parameters.h>
 #include <rotatingMHD/time_discretization.h>
-#include <rotatingMHD/vector_tools.h>
 
 #include <deal.II/base/convergence_table.h>
 #include <deal.II/base/function.h>
@@ -350,13 +343,6 @@
   Assert(time_stepping.get_current_time() == temperature_exact_solution->get_time(),
          ExcMessage("Time mismatch between the time stepping class and the temperature function"));
 
-<<<<<<< HEAD
-=======
-  {
-    auto error_map = RMHD::VectorTools::compute_error(*this->mapping,
-                                                      *temperature,
-                                                      *temperature_exact_solution);
->>>>>>> 4b9248d9
 
 
   log_file << "\n";
