#include <rotatingMHD/convection_diffusion_solver.h>
#include <rotatingMHD/finite_element_field.h>
#include <rotatingMHD/problem_class.h>
#include <rotatingMHD/run_time_parameters.h>
#include <rotatingMHD/time_discretization.h>

#include <deal.II/base/convergence_table.h>
#include <deal.II/base/function.h>
#include <deal.II/fe/mapping_q.h>
#include <deal.II/grid/grid_generator.h>
#include <deal.II/grid/grid_tools.h>
#include <deal.II/numerics/data_out.h>
#include <deal.II/numerics/vector_tools.h>

#include <memory>

namespace ThermalTGV
{

using namespace dealii;
using namespace RMHD;


namespace EquationData
{
template <int dim>
class VelocityExactSolution : public TensorFunction<1, dim>
{
public:
  VelocityExactSolution(const double time = 0);

  virtual Tensor<1, dim> value(const Point<dim>  &p) const override;

private:
  /*!
   * @brief The wave number.
   */
  const double k = 2. * M_PI;
};

template <int dim>
class TemperatureExactSolution : public Function<dim>
{
public:
  TemperatureExactSolution(const double Pe,
                           const double time = 0);

  virtual double value(const Point<dim> &p,
                       const unsigned int component = 0) const override;

  virtual Tensor<1, dim> gradient(const Point<dim> &point,
                                  const unsigned int = 0) const override;

private:
  /*!
   * @brief The Peclet number.
   */
  const double Pe;

  /*!
   * @brief The wave number.
   */
  const double k = 2. * M_PI;
};



template <int dim>
VelocityExactSolution<dim>::VelocityExactSolution
(const double time)
:
TensorFunction<1, dim>(time)
{}

template <int dim>
Tensor<1, dim> VelocityExactSolution<dim>::value
(const Point<dim>  &point) const
{
  Tensor<1, dim>  return_value;

  const double x = point(0);
  const double y = point(1);

  return_value[0] = cos(k * x) * cos(k * y);
  return_value[1] = sin(k * x) * sin(k * y);

  return return_value;
}



template <int dim>
class VelocityField : public Function<dim>
{
public:
  VelocityField(const double time = 0);

  virtual void vector_value(const Point<dim>  &p,
                            Vector<double>    &values) const override;
private:

  /*!
   * @brief The wave number.
   */
  const double k = 2. * M_PI;
};



template <int dim>
TemperatureExactSolution<dim>::TemperatureExactSolution
(const double Pe,
 const double time)
:
Function<dim>(1, time),
Pe(Pe)
{}



template<int dim>
double TemperatureExactSolution<dim>::value
(const Point<dim> &point,
 const unsigned int /* component */) const
{
  const double t = this->get_time();
  const double x = point(0);
  const double y = point(1);

  const double F = exp(-2.0 * k * k  / Pe * t);

  return (F *(cos(k * x) * sin(k * y)));
}



template<int dim>
Tensor<1, dim> TemperatureExactSolution<dim>::gradient
(const Point<dim> &point,
 const unsigned int /* component */) const
{
  Tensor<1, dim>  return_value;
  const double t = this->get_time();
  const double x = point(0);
  const double y = point(1);

  const double F = exp(-2.0 * k * k  / Pe * t);

  return_value[0] = - F * k * sin(k * x) * sin(k * y);
  return_value[1] = + F * k * cos(k * x) * cos(k * y);

  return return_value;
}



template <int dim>
VelocityField<dim>::VelocityField
(const double time)
:
Function<dim>(dim, time)
{}



template <int dim>
void VelocityField<dim>::vector_value
(const Point<dim>  &point,
 Vector<double>    &values) const
{
  const double x = point(0);
  const double y = point(1);

  values[0] = cos(k * x) * cos(k * y);
  values[1] = sin(k * x) * sin(k * y);
}

} // namespace EquationData


/*!
 * @class ThermalTGV
 *
 * @todo Add documentation
 *
 */
template <int dim>
class ThermalTGVProblem : public Problem<dim>
{
public:
  ThermalTGVProblem(const RunTimeParameters::ProblemParameters &parameters);

  void run();

private:

  const RunTimeParameters::ProblemParameters   &parameters;

  std::ofstream                                 log_file;

  std::shared_ptr<Entities::FE_ScalarField<dim>>  temperature;

  TimeDiscretization::VSIMEXMethod              time_stepping;

  std::shared_ptr<Function<dim>>								temperature_exact_solution;

  std::shared_ptr<TensorFunction<1,dim>> 				velocity_exact_solution;

  HeatEquation<dim>                             heat_equation;

  ConvergenceTable                              convergence_table;

  double                                        cfl_number;

  void make_grid(const unsigned int &n_global_refinements);

  void setup_dofs();

  void setup_constraints();

  void initialize();

  void postprocessing();

  void process_solution(const unsigned int cycle);

  void output();

  void update_entities();

  void solve(const unsigned int level);
};

template <int dim>
ThermalTGVProblem<dim>::ThermalTGVProblem(
  const RunTimeParameters::ProblemParameters &parameters)
:
Problem<dim>(parameters),
parameters(parameters),
log_file("ThermalTGV_Log.csv"),
temperature(std::make_shared<Entities::FE_ScalarField<dim>>(parameters.fe_degree_temperature,
                                                          this->triangulation,
                                                          "Temperature")),
time_stepping(parameters.time_discretization_parameters),
temperature_exact_solution(
  std::make_shared<EquationData::TemperatureExactSolution<dim>>(
    parameters.Pe,
    parameters.time_discretization_parameters.start_time)),
velocity_exact_solution(
  std::make_shared<EquationData::VelocityExactSolution<dim>>(
    parameters.time_discretization_parameters.start_time)),
heat_equation(parameters.heat_equation_parameters,
              time_stepping,
              temperature,
              velocity_exact_solution,
              this->mapping,
              this->pcout,
              this->computing_timer)
{
  *this->pcout << parameters << std::endl << std::endl;

  log_file << "Step" << ","
           << "Time" << ","
           << "Norm" << ","
           << "dt"   << std::endl;
}

template <int dim>
void ThermalTGVProblem<dim>::
make_grid(const unsigned int &n_global_refinements)
{
  TimerOutput::Scope  t(*this->computing_timer, "Problem: Setup - Triangulation");

  GridGenerator::hyper_cube(this->triangulation,
                            0.0,
                            1.0,
                            true);

  std::vector<GridTools::PeriodicFacePair<
    typename parallel::distributed::Triangulation<dim>::cell_iterator>>
    periodicity_vector;

  GridTools::collect_periodic_faces(this->triangulation,
                                    0,
                                    1,
                                    0,
                                    periodicity_vector);
  GridTools::collect_periodic_faces(this->triangulation,
                                    2,
                                    3,
                                    1,
                                    periodicity_vector);

  this->triangulation.add_periodicity(periodicity_vector);

  this->triangulation.refine_global(n_global_refinements);
}

template <int dim>
void ThermalTGVProblem<dim>::setup_dofs()
{
  TimerOutput::Scope  t(*this->computing_timer, "Problem: Setup - DoFs");

  temperature->setup_dofs();
  *this->pcout  << "  Number of active cells                   = "
                << this->triangulation.n_global_active_cells()
                << std::endl
                << "  Number of temperature degrees of freedom = "
                << temperature->n_dofs()
                << std::endl;
}

template <int dim>
void ThermalTGVProblem<dim>::setup_constraints()
{
  TimerOutput::Scope  t(*this->computing_timer, "Problem: Setup - Boundary conditions");

  temperature->clear_boundary_conditions();

  temperature->setup_boundary_conditions();

  temperature_exact_solution->set_time(time_stepping.get_start_time());

  temperature->set_periodic_boundary_condition(0, 1, 0);
  temperature->set_periodic_boundary_condition(2, 3, 1);

  temperature->close_boundary_conditions();
  temperature->apply_boundary_conditions();
}

template <int dim>
void ThermalTGVProblem<dim>::initialize()
{
  TimerOutput::Scope  t(*this->computing_timer, "Problem: Setup - Initial conditions");

  this->set_initial_conditions(temperature,
                               *temperature_exact_solution,
                               time_stepping);
}

template <int dim>
void ThermalTGVProblem<dim>::postprocessing()
{
  TimerOutput::Scope  t(*this->computing_timer, "Problem: Postprocessing");

  std::cout.precision(1);
  *this->pcout  << static_cast<TimeDiscretization::DiscreteTime &>(time_stepping)
                << " Norm = "
                << std::noshowpos << std::scientific
                << heat_equation.get_rhs_norm()
                << " Progress ["
                << std::setw(5)
                << std::fixed
                << time_stepping.get_next_time()/time_stepping.get_end_time() * 100.
                << "%] \r";

  log_file << time_stepping.get_step_number()     << ","
           << time_stepping.get_current_time()    << ","
           << heat_equation.get_rhs_norm()        << ","
           << time_stepping.get_next_step_size()  << std::endl;
}


template <int dim>
void ThermalTGV<dim>::process_solution(const unsigned int cycle)
{
  const double current_time{time_stepping.get_current_time()};

  using ExactSolution = EquationData::ThermalTGV::TemperatureExactSolution<dim>;

  Vector<float> difference_per_cell(this->triangulation.n_active_cells());
  VectorTools::integrate_difference(temperature->get_dof_handler(),
                                    temperature->solution,
                                    ExactSolution(parameters.Pe, current_time),
                                    difference_per_cell,
                                    QGauss<dim>(temperature->fe_degree() + 1),
                                    VectorTools::L2_norm);
  const double L2_error =
    VectorTools::compute_global_error(this->triangulation,
                                      difference_per_cell,
                                      VectorTools::L2_norm);
  VectorTools::integrate_difference(temperature->get_dof_handler(),
                                    temperature->solution,
                                    ExactSolution(parameters.Pe, current_time),
                                    difference_per_cell,
                                    QGauss<dim>(temperature->fe_degree() + 1),
                                    VectorTools::H1_seminorm);
  const double H1_error =
    VectorTools::compute_global_error(this->triangulation,
                                      difference_per_cell,
                                      VectorTools::H1_seminorm);
  const QTrapez<1>     q_trapez;
  const QIterated<dim> q_iterated(q_trapez, temperature->fe_degree() * 2 + 1);
  VectorTools::integrate_difference(temperature->get_dof_handler(),
                                    temperature->solution,
                                    ExactSolution(parameters.Pe, current_time),
                                    difference_per_cell,
                                    q_iterated,
                                    VectorTools::Linfty_norm);
  const double Linfty_error =
    VectorTools::compute_global_error(this->triangulation,
                                      difference_per_cell,
                                      VectorTools::Linfty_norm);

  const unsigned int n_active_cells = this->triangulation.n_global_active_cells();
  const unsigned int n_dofs         = temperature->n_dofs();

  convergence_table.add_value("cycle", cycle);
  convergence_table.add_value("time_step", time_stepping.get_previous_step_size());
  convergence_table.add_value("cells", n_active_cells);
  convergence_table.add_value("dofs", n_dofs);
  convergence_table.add_value("L2", L2_error);
  convergence_table.add_value("H1", H1_error);
  convergence_table.add_value("Linfty", Linfty_error);

}


template <int dim>
void ThermalTGVProblem<dim>::output()
{
  TimerOutput::Scope  t(*this->computing_timer, "Problem: Graphical output");

  DataOut<dim>        data_out;

  data_out.add_data_vector(temperature->get_dof_handler(),
                           temperature->solution,
                           "temperature");
  data_out.build_patches(temperature->fe_degree());

  static int out_index = 0;

  data_out.write_vtu_with_pvtu_record(this->prm.graphical_output_directory,
                                      "solution",
                                      out_index,
                                      this->mpi_communicator,
                                      5);

  out_index++;
}

template <int dim>
void ThermalTGVProblem<dim>::update_entities()
{
  temperature->update_solution_vectors();
}

template <int dim>
<<<<<<< HEAD
void ThermalTGVProblem<dim>::solve(const unsigned int &level)
=======
void ThermalTGV<dim>::solve(const unsigned int /* level */)
>>>>>>> 863dfbc4
{
  setup_dofs();
  setup_constraints();
  temperature->setup_vectors();
  initialize();

  // Outputs the fields at t_0, i.e. the initial conditions.
  {
    temperature->solution = temperature->old_solution;
    temperature_exact_solution->set_time(time_stepping.get_start_time());
    output();
  }

  while (time_stepping.get_current_time() < time_stepping.get_end_time())
  {
    // The VSIMEXMethod instance starts each loop at t^{k-1}

    // Updates the coefficients to their k-th value
    time_stepping.update_coefficients();

    // Updates the functions and the constraints to t^{k}
    temperature_exact_solution->set_time(time_stepping.get_next_time());
    temperature->update_boundary_conditions();

    // Solves the system, i.e. computes the fields at t^{k}
    heat_equation.solve();

    // Advances the VSIMEXMethod instance to t^{k}
    update_entities();
    time_stepping.advance_time();

    // Snapshot stage, all time calls should be done with get_next_time()

    if ((time_stepping.get_step_number() %
          this->prm.terminal_output_frequency == 0) ||
        (time_stepping.get_current_time() ==
          time_stepping.get_end_time()))
      postprocessing();

    if ((time_stepping.get_step_number() %
          this->prm.graphical_output_frequency == 0) ||
        (time_stepping.get_current_time() ==
          time_stepping.get_end_time()))
      output();
  }

  Assert(time_stepping.get_current_time() == temperature_exact_solution->get_time(),
         ExcMessage("Time mismatch between the time stepping class and the temperature function"));



  log_file << "\n";

  *this->pcout << std::endl << std::endl;
}

template <int dim>
void ThermalTGVProblem<dim>::run()
{
  make_grid(parameters.spatial_discretization_parameters.n_initial_global_refinements);

  switch (parameters.convergence_test_parameters.test_type)
  {
  case ConvergenceTest::ConvergenceTestType::spatial:
    for (unsigned int level = parameters.spatial_discretization_parameters.n_initial_global_refinements;
         level < (parameters.spatial_discretization_parameters.n_initial_global_refinements +
                  parameters.convergence_test_parameters.n_spatial_cycles);
         ++level)
    {
      *this->pcout  << std::setprecision(1)
                    << "Solving until t = "
                    << std::fixed << time_stepping.get_end_time()
                    << " with a refinement level of " << level
                    << std::endl;

      time_stepping.restart();

      solve(level);

      process_solution(level);

      this->triangulation.refine_global();
    }
    break;
  case ConvergenceTest::ConvergenceTestType::temporal:
    for (unsigned int cycle = 0;
         cycle < parameters.convergence_test_parameters.n_temporal_cycles;
         ++cycle)
    {
      double time_step = parameters.time_discretization_parameters.initial_time_step *
                         pow(parameters.convergence_test_parameters.step_size_reduction_factor,
                             cycle);

      *this->pcout  << std::setprecision(1)
                    << "Solving until t = "
                    << std::fixed << time_stepping.get_end_time()
                    << " with a refinement level of "
                    << parameters.spatial_discretization_parameters.n_initial_global_refinements
                    << std::endl;

      time_stepping.restart();

      time_stepping.set_desired_next_step_size(time_step);

      solve(parameters.spatial_discretization_parameters.n_initial_global_refinements);

      process_solution(cycle);
    }
    break;
  default:
    break;
  }

  convergence_table.set_precision("L2", 3);
  convergence_table.set_precision("H1", 3);
  convergence_table.set_precision("Linfty", 3);
  convergence_table.set_scientific("L2", true);
  convergence_table.set_scientific("H1", true);
  convergence_table.set_scientific("Linfty", true);
  convergence_table.omit_column_from_convergence_rate_evaluation("cycle");
  convergence_table.omit_column_from_convergence_rate_evaluation("cells");
  convergence_table.omit_column_from_convergence_rate_evaluation("dofs");
  convergence_table.omit_column_from_convergence_rate_evaluation("time_step");
  convergence_table.evaluate_all_convergence_rates("time_step", ConvergenceTable::RateMode::reduction_rate_log2);

  *this->pcout << std::endl;
  if (this->pcout->is_active())
    convergence_table.write_text(this->pcout->get_stream());
}

} // namespace ThermalTGV

int main(int argc, char *argv[])
{
  try
  {
      using namespace dealii;
      using namespace ThermalTGV;

      Utilities::MPI::MPI_InitFinalize mpi_initialization(
        argc, argv, 1);

      RunTimeParameters::ProblemParameters parameter_set("ThermalTGV.prm",
                                                         true);

      ThermalTGVProblem<2> simulation(parameter_set);
      simulation.run();

  }
  catch (std::exception &exc)
  {
      std::cerr << std::endl
                << std::endl
                << "----------------------------------------------------"
                << std::endl;
      std::cerr << "Exception on processing: " << std::endl
                << exc.what() << std::endl
                << "Aborting!" << std::endl
                << "----------------------------------------------------"
                << std::endl;
      return 1;
  }
  catch (...)
  {
      std::cerr << std::endl
                << std::endl
                << "----------------------------------------------------"
                << std::endl;
      std::cerr << "Unknown exception!" << std::endl
                << "Aborting!" << std::endl
                << "----------------------------------------------------"
                << std::endl;
      return 1;
  }
  return 0;
}<|MERGE_RESOLUTION|>--- conflicted
+++ resolved
@@ -362,11 +362,11 @@
 
 
 template <int dim>
-void ThermalTGV<dim>::process_solution(const unsigned int cycle)
+void ThermalTGVProblem<dim>::process_solution(const unsigned int cycle)
 {
   const double current_time{time_stepping.get_current_time()};
 
-  using ExactSolution = EquationData::ThermalTGV::TemperatureExactSolution<dim>;
+  using ExactSolution = EquationData::TemperatureExactSolution<dim>;
 
   Vector<float> difference_per_cell(this->triangulation.n_active_cells());
   VectorTools::integrate_difference(temperature->get_dof_handler(),
@@ -446,11 +446,7 @@
 }
 
 template <int dim>
-<<<<<<< HEAD
-void ThermalTGVProblem<dim>::solve(const unsigned int &level)
-=======
-void ThermalTGV<dim>::solve(const unsigned int /* level */)
->>>>>>> 863dfbc4
+void ThermalTGVProblem<dim>::solve(const unsigned int /* level */)
 {
   setup_dofs();
   setup_constraints();
@@ -498,7 +494,7 @@
   }
 
   Assert(time_stepping.get_current_time() == temperature_exact_solution->get_time(),
-         ExcMessage("Time mismatch between the time stepping class and the temperature function"));
+    ExcMessage("Time mismatch between the time stepping class and the temperature function"));
 
 
 
@@ -598,6 +594,7 @@
 
       ThermalTGVProblem<2> simulation(parameter_set);
       simulation.run();
+
 
   }
   catch (std::exception &exc)
