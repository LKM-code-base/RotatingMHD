--- conflicted
+++ resolved
@@ -427,33 +427,6 @@
                    const unsigned int  terminal_output_periodicity,
                    const unsigned int  graphical_output_periodicity)
 {
-<<<<<<< HEAD
-  for (unsigned int k = 0; k < time_stepping.get_order(); ++k)
-    time_stepping.advance_time();
-
-  time_stepping.get_coefficients(VSIMEX);
-
-  this->pcout << "Solving until t = 3.5..." << std::endl;
-  while (time_stepping.get_current_time() <= 3.5)
-  {
-    navier_stokes.solve(time_stepping.get_step_number());
-
-    postprocessing((time_stepping.get_step_number() %
-                    terminal_output_periodicity == 0) ||
-                    time_stepping.is_at_end());
-
-    time_stepping.set_desired_next_step_size(
-                              navier_stokes.compute_next_time_step());
-    update_solution_vectors();
-
-    time_stepping.get_coefficients(VSIMEX);
-    time_stepping.advance_time();
-  }
-
-  this->pcout << "Restarting..." << std::endl;
-=======
-  (void)flag_verbose_output;
-
   for (unsigned int k = 1; k < time_stepping.get_order(); ++k)
     time_stepping.advance_time();
 
@@ -481,7 +454,6 @@
   }
 
   pcout << "Restarting..." << std::endl;
->>>>>>> 8a41dc42
   time_stepping.restart();
   velocity.old_old_solution = velocity.solution;
   navier_stokes.reinit_internal_entities();
@@ -490,40 +462,6 @@
   pressure.solution = pressure.old_solution;
   output();
 
-<<<<<<< HEAD
-  for (unsigned int k = 0; k < time_stepping.get_order(); ++k)
-    time_stepping.advance_time();
-
-  time_stepping.get_coefficients(VSIMEX);
-
-  this->pcout << "Solving until t = " << time_stepping.get_end_time()
-              << "..." << std::endl;
-
-  while (time_stepping.get_current_time() <= time_stepping.get_end_time())
-  {
-    navier_stokes.solve(time_stepping.get_step_number());
-
-    postprocessing((time_stepping.get_step_number() %
-                    terminal_output_periodicity == 0) ||
-                    time_stepping.is_at_end());
-
-    if ((time_stepping.get_step_number() %
-          graphical_output_periodicity == 0) ||
-        time_stepping.is_at_end())
-      output();
-
-    time_stepping.set_desired_next_step_size(
-                              navier_stokes.compute_next_time_step());
-    update_solution_vectors();
-
-    if (time_stepping.is_at_end())
-      break;
-    time_stepping.get_coefficients(VSIMEX);
-    time_stepping.advance_time();
-  }
-
-  dfg_benchmark.write_table_to_file("dfg_benchmark.tex");
-=======
   for (unsigned int k = 1; k < time_stepping.get_order(); ++k)
     time_stepping.advance_time();
 
@@ -558,7 +496,6 @@
 
   dfg_benchmark.write_table_to_file("dfg_benchmark.tex");
 
->>>>>>> 8a41dc42
 }
 
 } // namespace RMHD
