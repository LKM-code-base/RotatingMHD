--- conflicted
+++ resolved
@@ -23,7 +23,6 @@
 
 
   subsection Linear solver parameters
-<<<<<<< HEAD
     set Absolute tolerance           = 1e-11
     set Maximum number of iterations = 1000
     set Relative tolerance           = 1e-10
@@ -37,11 +36,6 @@
       set Overlap                  = 2
     end
 
-=======
-    set Absolute tolerance           = 1e-9
-    set Maximum number of iterations = 100
-    set Relative tolerance           = 1e-6
->>>>>>> 0871a375
   end
 
 end
@@ -56,7 +50,6 @@
 
 
   subsection Linear solver parameters - Correction step
-<<<<<<< HEAD
     set Absolute tolerance           = 1e-11
     set Maximum number of iterations = 1000
     set Relative tolerance           = 1e-10
@@ -118,29 +111,6 @@
       set Overlap                  = 2
     end
 
-=======
-    set Absolute tolerance           = 1e-9
-    set Maximum number of iterations = 100
-    set Relative tolerance           = 1e-6
-  end
-
-  subsection Linear solver parameters - Diffusion step
-    set Absolute tolerance           = 1e-9
-    set Maximum number of iterations = 100
-    set Relative tolerance           = 1e-6
-  end
-
-  subsection Linear solver parameters - Poisson pre-step
-    set Absolute tolerance           = 1e-9
-    set Maximum number of iterations = 100
-    set Relative tolerance           = 1e-6
-  end
-
-  subsection Linear solver parameters - Projection step
-    set Absolute tolerance           = 1e-9
-    set Maximum number of iterations = 100
-    set Relative tolerance           = 1e-6
->>>>>>> 0871a375
   end
 
 end
