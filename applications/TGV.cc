--- conflicted
+++ resolved
@@ -457,25 +457,16 @@
   *this->pcout << pressure_convergence_table;
 
   std::ostringstream tablefilename;
-<<<<<<< HEAD
-  if (this->prm.convergence_test_parameters.test_type == ConvergenceTest::ConvergenceTestType::spatial)
+  if (parameters.convergence_test_parameters.test_type == ConvergenceTest::ConvergenceTestType::spatial)
     tablefilename << "TGV_SpatialTest";
   else
   {
     tablefilename << "TGV_TemporalTest_Level";
-    const unsigned int n_initial_global_refinements{this->prm.spatial_discretization_parameters.n_initial_global_refinements};
+    const unsigned int n_initial_global_refinements{parameters.spatial_discretization_parameters.n_initial_global_refinements};
     tablefilename << n_initial_global_refinements;
   }
   tablefilename << "_Re"
-                << this->prm.Re;
-=======
-  tablefilename << ((parameters.convergence_test_parameters.test_type ==
-  									ConvergenceTest::ConvergenceTestType::spatial)
-                     ? "TGV_SpatialTest"
-                     : ("TGV_TemporalTest_Level" + std::to_string(parameters.spatial_discretization_parameters.n_initial_global_refinements)))
-                << "_Re"
                 << parameters.Re;
->>>>>>> 81e0e2f0
 
   velocity_convergence_table.write_text(tablefilename.str() + "_Velocity");
   pressure_convergence_table.write_text(tablefilename.str() + "_Pressure");
