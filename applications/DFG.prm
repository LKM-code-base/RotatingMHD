--- conflicted
+++ resolved
@@ -35,21 +35,13 @@
 
   subsection Linear solver parameters - Poisson pre-step
     set Absolute tolerance           = 1e-9
-<<<<<<< HEAD
-    set Maximum number of iterations = 70
-=======
     set Maximum number of iterations = 100
->>>>>>> 6dd575c7
     set Relative tolerance           = 1e-6
   end
 
   subsection Linear solver parameters - Projection step
     set Absolute tolerance           = 1e-9
-<<<<<<< HEAD
-    set Maximum number of iterations = 70
-=======
     set Maximum number of iterations = 100
->>>>>>> 6dd575c7
     set Relative tolerance           = 1e-6
   end
 
