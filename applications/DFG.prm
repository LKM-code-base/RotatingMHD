--- conflicted
+++ resolved
@@ -35,14 +35,10 @@
 
   subsection Linear solver parameters - Poisson pre-step
     set Absolute tolerance           = 1e-9
-<<<<<<< HEAD
-    set Maximum number of iterations = 70
-=======
     set Maximum number of iterations = 100
->>>>>>> ab0e3fb2
     set Relative tolerance           = 1e-6
   end
- 
+
   subsection Linear solver parameters - Pressure preconditioner
     set Absolute tolerance = 1e-5
     set Fill-in level      = 2
@@ -52,14 +48,10 @@
 
   subsection Linear solver parameters - Projection step
     set Absolute tolerance           = 1e-9
-<<<<<<< HEAD
-    set Maximum number of iterations = 70
-=======
     set Maximum number of iterations = 100
->>>>>>> ab0e3fb2
     set Relative tolerance           = 1e-6
   end
-  
+
   subsection Linear solver parameters - Velocity preconditioner
     set Absolute tolerance = 1e-5
     set Fill-in level      = 2
