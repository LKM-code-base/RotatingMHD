--- conflicted
+++ resolved
@@ -23,11 +23,7 @@
 #include <string>
 #include <iomanip>
 
-<<<<<<< HEAD
 namespace ChristensenBenchmark
-=======
-namespace RMHD
->>>>>>> 70b45278
 {
 
 using namespace dealii;
