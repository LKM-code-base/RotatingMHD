/*!
 *@file Couette
 *@brief The source file solving the Couette flow problem.
 */
#include <rotatingMHD/benchmark_data.h>
#include <rotatingMHD/entities_structs.h>
#include <rotatingMHD/equation_data.h>
#include <rotatingMHD/navier_stokes_projection.h>
#include <rotatingMHD/problem_class.h>
#include <rotatingMHD/run_time_parameters.h>
#include <rotatingMHD/time_discretization.h>

#include <deal.II/fe/mapping_q.h>
#include <deal.II/grid/grid_generator.h>
#include <deal.II/grid/grid_tools.h>
#include <deal.II/numerics/data_out.h>
#include <deal.II/numerics/vector_tools.h>
#include <rotatingMHD/convergence_test.h>

#include <memory>
#include <sstream>

namespace RMHD
{
  using namespace dealii;

/*!
 * @class Couette
 * @brief This class solves the Couette flow problem.
 * @details The Couette flow was chosen as a test problem to verify the
 * correct implementation of the Neumann boundary conditions in the
 * @ref NavierStokesProjection solver. The problem considers stationary
 * laminar flow of fluid between two infinitely long horiozontal plates,
 * where the lower plate is fixed and the upper one is being moved.
 * The problem is governed by the equation
 * \f[
 * \ddsqr{u_\mathrm{x}}{y} = 0, \quad \forall \bs{x} \in \Omega
 * \f]
 * which can be easily obtained from the momentum equation by
 * considering an isotropic and homogeneous fluid, an unidirectional and
 * stationary flow in the \f$ x\f$-direction, neglecting body forces and
 * a vanishing horizontal pressure gradient. An unique solution is
 * obtained by considering a no-slip boundary condition at the lower
 * plate and a traction vector
 * \f$ \bs{t} = t_0 \bs{e}_\textrm{x} \f$ applied to the upper plate.
 * This leads to
 * \f[
 * \bs{u} = t_0 \Reynolds \dfrac{y}{H} \bs{e}_\textrm{x},
 * \f]
 * where \f$ \Reynolds \f$ and \f$ H \f$ are the Reynolds
 * number and the height of the channel. The stationary solution is
 * obtained at around \f$ t ~ H^2 \Reynolds \f$.
 * @note Periodic boundary conditions are implemented in order to
 * simulate an infinitely long channel.
 */
template <int dim>
class Couette : public Problem<dim>
{
public:

  Couette(const RunTimeParameters::ProblemParameters &parameters);

  void run();

private:

  const RunTimeParameters::ProblemParameters   &parameters;

  std::shared_ptr<Entities::VectorEntity<dim>>  velocity;

  std::shared_ptr<Entities::ScalarEntity<dim>>  pressure;

  LinearAlgebra::MPI::Vector                    error;

  TimeDiscretization::VSIMEXMethod              time_stepping;

  NavierStokesProjection<dim>                   navier_stokes;

  const double                                  t_0;

  std::shared_ptr<EquationData::Couette::VelocityExactSolution<dim>>
                                                exact_solution;

  std::shared_ptr<EquationData::Couette::TractionVector<dim>>
                                                traction_vector;

  ConvergenceAnalysisData<dim>                  convergence_table;

  double                                        cfl_number;

  void make_grid(const unsigned int &n_global_refinements);

  void setup_dofs();

  void setup_constraints();

  void initialize();

  void postprocessing();

  void output();

  void update_entities();

  void solve(const unsigned int &level);
};

template <int dim>
Couette<dim>::Couette(const RunTimeParameters::ProblemParameters &parameters)
:
Problem<dim>(parameters),
parameters(parameters),
velocity(std::make_shared<Entities::VectorEntity<dim>>(parameters.fe_degree_velocity,
                                                       this->triangulation,
                                                       "Velocity")),
pressure(std::make_shared<Entities::ScalarEntity<dim>>(parameters.fe_degree_pressure,
                                                       this->triangulation,
                                                       "Pressure")),
time_stepping(parameters.time_discretization_parameters),
navier_stokes(parameters.navier_stokes_parameters,
              time_stepping,
              velocity,
              pressure,
              this->mapping,
              this->pcout,
              this->computing_timer),
t_0(1.0),
exact_solution(
  std::make_shared<EquationData::Couette::VelocityExactSolution<dim>>(
    t_0,
    parameters.Re,
    1.0)),
traction_vector(
  std::make_shared<EquationData::Couette::TractionVector<dim>>(t_0)),
convergence_table(velocity, *exact_solution)
{
  // The Couette flow is a 2-dimensional problem.
  AssertDimension(dim, 2);

  *this->pcout << parameters << std::endl << std::endl;
}

template <int dim>
void Couette<dim>::
make_grid(const unsigned int &n_global_refinements)
{
  TimerOutput::Scope  t(*this->computing_timer, "Problem: Setup - Triangulation");

  // The solution, being independent of the x-component of the position
  // vector, allows a coarser mesh in the x-direction.
  std::vector<unsigned int> repetitions;
  repetitions.emplace_back(1);
  repetitions.emplace_back(3);

  GridGenerator::subdivided_hyper_rectangle(this->triangulation,
                                 repetitions,
                                 Point<2>(0., 0.),
                                 Point<2>(1., 1.),
                                 true);

  // The infinite domain is implemented with periodic boundary conditions,
  // this periodicity has to be first implemented in the triangulation.
  std::vector<GridTools::PeriodicFacePair<
    typename parallel::distributed::Triangulation<dim>::cell_iterator>>
    periodicity_vector;

  GridTools::collect_periodic_faces(this->triangulation,
                                    0,
                                    1,
                                    0,
                                    periodicity_vector);

  this->triangulation.add_periodicity(periodicity_vector);

  this->triangulation.refine_global(n_global_refinements);
}

template <int dim>
void Couette<dim>::setup_dofs()
{
  TimerOutput::Scope  t(*this->computing_timer, "Problem: Setup - DoFs");

  velocity->setup_dofs();
  pressure->setup_dofs();

  *this->pcout  << "  Number of active cells                = "
                << this->triangulation.n_global_active_cells() << std::endl;
  *this->pcout  << "  Number of velocity degrees of freedom = "
                << velocity->dof_handler->n_dofs()
                << std::endl
                << "  Number of pressure degrees of freedom = "
                << pressure->dof_handler->n_dofs()
                << std::endl
                << "  Number of total degrees of freedom    = "
                << (pressure->dof_handler->n_dofs() +
                    velocity->dof_handler->n_dofs())
                << std::endl;
}

template <int dim>
void Couette<dim>::setup_constraints()
{
  TimerOutput::Scope  t(*this->computing_timer, "Problem: Setup - Boundary conditions");

  velocity->clear_boundary_conditions();
  pressure->clear_boundary_conditions();

  // The domain represents an infinite channel. In order to obtain the
  // analytical solution, periodic boundary conditions need to be
  // implemented.
  velocity->boundary_conditions.set_periodic_bcs(0, 1, 0);
  pressure->boundary_conditions.set_periodic_bcs(0, 1, 0);
  // No-slip boundary conditions on the lower plate
  velocity->boundary_conditions.set_dirichlet_bcs(2);
  // The upper plate is displaced by a traction vector
  velocity->boundary_conditions.set_neumann_bcs(3, traction_vector);

  velocity->close_boundary_conditions();
  pressure->close_boundary_conditions();

  velocity->apply_boundary_conditions();
  pressure->apply_boundary_conditions();
}

template <int dim>
void Couette<dim>::initialize()
{
  TimerOutput::Scope  t(*this->computing_timer, "Problem: Setup - Initial conditions");

  // The initial conditions are zero and the velocity's Dirichlet
  // boundary conditions are homogenous. This allows to just
  // set the solution vectors to zero instead of projecting a function
  // or distributing constraints.
  velocity->set_solution_vectors_to_zero();
  pressure->set_solution_vectors_to_zero();
}

template <int dim>
void Couette<dim>::postprocessing()
{
  TimerOutput::Scope  t(*this->computing_timer, "Problem: Postprocessing");

  std::cout.precision(1);
  *this->pcout << time_stepping
               << " Norms = ("
               << std::noshowpos << std::scientific
               << navier_stokes.get_diffusion_step_rhs_norm()
               << ", "
               << navier_stokes.get_projection_step_rhs_norm()
               << ") CFL = "
               << cfl_number
               << " ["
               << std::setw(5)
               << std::fixed
               << time_stepping.get_next_time()/time_stepping.get_end_time() * 100.
               << "%] \r";
}

template <int dim>
void Couette<dim>::output()
{
  TimerOutput::Scope  t(*this->computing_timer, "Problem: Graphical output");

  this->compute_error(error,
                      velocity,
                      *exact_solution);

  std::vector<std::string> names(dim, "velocity");
  std::vector<std::string> error_name(dim, "velocity_error");

  std::vector<DataComponentInterpretation::DataComponentInterpretation>
    component_interpretation(
      dim, DataComponentInterpretation::component_is_part_of_vector);

  DataOut<dim>        data_out;

  data_out.add_data_vector(*(velocity->dof_handler),
                           velocity->solution,
                           names,
                           component_interpretation);
  data_out.add_data_vector(*(velocity->dof_handler),
                           error,
                           error_name,
                           component_interpretation);
  data_out.add_data_vector(*(pressure->dof_handler),
                           pressure->solution,
                           "pressure");

  data_out.build_patches(velocity->fe_degree);

  static int out_index = 0;

  data_out.write_vtu_with_pvtu_record(this->prm.graphical_output_directory,
                                      "solution",
                                      out_index,
                                      this->mpi_communicator,
                                      5);

  out_index++;
}

template <int dim>
void Couette<dim>::update_entities()
{
  velocity->update_solution_vectors();
  pressure->update_solution_vectors();
}

template <int dim>
void Couette<dim>::solve(const unsigned int &level)
{
  setup_dofs();
  setup_constraints();
  velocity->reinit();
  pressure->reinit();
  error.reinit(velocity->solution);
  initialize();

  // Outputs the fields at t_0, i.e. the initial conditions.
  output();

  while (time_stepping.get_current_time() < time_stepping.get_end_time())
  {
    // The VSIMEXMethod instance starts each loop at t^{k-1}

    // Compute CFL number
    cfl_number = navier_stokes.get_cfl_number();

    // Updates the time step, i.e sets the value of t^{k}
    time_stepping.set_desired_next_step_size(
      this->compute_next_time_step(time_stepping, cfl_number));

    // Updates the coefficients to their k-th value
    time_stepping.update_coefficients();

    // Updates the functions and the constraints to t^{k}
    exact_solution->set_time(time_stepping.get_next_time());

    // Solves the system, i.e. computes the fields at t^{k}
    navier_stokes.solve();

    // Advances the VSIMEXMethod instance to t^{k}
    update_entities();
    time_stepping.advance_time();

    // Post-processing
    if ((time_stepping.get_step_number() %
          this->prm.terminal_output_frequency == 0) ||
        (time_stepping.get_current_time() ==
          time_stepping.get_end_time()))
      postprocessing();

    // Graphical output
    if ((time_stepping.get_step_number() %
          this->prm.graphical_output_frequency == 0) ||
        (time_stepping.get_current_time() ==
          time_stepping.get_end_time()))
      output();
  }

  Assert(time_stepping.get_current_time() == exact_solution->get_time(),
    ExcMessage("Time mismatch between the time stepping class and the pressure function"));

  convergence_table.update_table(
    level, time_stepping.get_previous_step_size(),
    parameters.convergence_test_parameters.test_type ==
    		ConvergenceTest::ConvergenceTestType::spatial);

  *this->pcout << std::endl << std::endl;
}

template <int dim>
void Couette<dim>::run()
{
  // Set ups the initial triangulation
  make_grid(parameters.spatial_discretization_parameters.n_initial_global_refinements);

  // The following if allows to perform either spatial or temporal
  // convergence tests, depending on the settings described in the
  // parameter file.
  switch (parameters.convergence_test_parameters.test_type)
  {
  case ConvergenceTest::ConvergenceTestType::spatial:
    for (unsigned int level = parameters.spatial_discretization_parameters.n_initial_global_refinements;
         level < (parameters.spatial_discretization_parameters.n_initial_global_refinements +
                  parameters.convergence_test_parameters.n_spatial_cycles);
         ++level)
    {
      *this->pcout  << std::setprecision(1)
                    << "Solving until t = "
                    << std::fixed << time_stepping.get_end_time()
                    << " with a refinement level of " << level
                    << std::endl;

      time_stepping.restart();

      solve(level);

      this->triangulation.refine_global();

      navier_stokes.reset_phi();
    }
    break;
  case ConvergenceTest::ConvergenceTestType::temporal:
    for (unsigned int cycle = 0;
         cycle < parameters.convergence_test_parameters.n_temporal_cycles;
         ++cycle)
    {
      double time_step = parameters.time_discretization_parameters.initial_time_step *
                         pow(parameters.convergence_test_parameters.step_size_reduction_factor,
                             cycle);

      *this->pcout  << std::setprecision(1)
                    << "Solving until t = "
                    << std::fixed << time_stepping.get_end_time()
                    << " with a refinement level of "
                    << parameters.spatial_discretization_parameters.n_initial_global_refinements
                    << std::endl;

      time_stepping.restart();

      time_stepping.set_desired_next_step_size(time_step);

      solve(parameters.spatial_discretization_parameters.n_initial_global_refinements);

      navier_stokes.reset_phi();
    }
    break;
  default:
    break;
  }

  *(this->pcout) << convergence_table;

  std::ostringstream tablefilename;
<<<<<<< HEAD
  if (this->prm.convergence_test_parameters.test_type == ConvergenceTest::ConvergenceTestType::spatial)
    tablefilename << "Couette_SpatialTest";
  else
  {
    tablefilename << "Couette_TemporalTest_Level";
    const unsigned int n_initial_global_refinements{this->prm.spatial_discretization_parameters.n_initial_global_refinements};
    tablefilename << n_initial_global_refinements;
  }
  tablefilename << "_Re"
                << this->prm.Re;
=======
  tablefilename << ((parameters.convergence_test_parameters.test_type ==
                      ConvergenceTest::ConvergenceTestType::spatial)
                     ? "Couette_SpatialTest"
                     : ("Couette_TemporalTest_Level" + std::to_string(parameters.spatial_discretization_parameters.n_initial_global_refinements)))
                << "_Re"
                << parameters.Re;
>>>>>>> 81e0e2f0

  convergence_table.write_text(tablefilename.str() + "_Velocity");
}

} // namespace RMHD

int main(int argc, char *argv[])
{
  try
  {
      using namespace dealii;
      using namespace RMHD;

      Utilities::MPI::MPI_InitFinalize mpi_initialization(
        argc, argv, 1);

      RunTimeParameters::ProblemParameters parameter_set("Couette.prm",
                                                         true);

      Couette<2> simulation(parameter_set);

      simulation.run();

  }
  catch (std::exception &exc)
  {
      std::cerr << std::endl
                << std::endl
                << "----------------------------------------------------"
                << std::endl;
      std::cerr << "Exception on processing: " << std::endl
                << exc.what() << std::endl
                << "Aborting!" << std::endl
                << "----------------------------------------------------"
                << std::endl;
      return 1;
  }
  catch (...)
  {
      std::cerr << std::endl
                << std::endl
                << "----------------------------------------------------"
                << std::endl;
      std::cerr << "Unknown exception!" << std::endl
                << "Aborting!" << std::endl
                << "----------------------------------------------------"
                << std::endl;
      return 1;
  }
  return 0;
}<|MERGE_RESOLUTION|>--- conflicted
+++ resolved
@@ -433,25 +433,16 @@
   *(this->pcout) << convergence_table;
 
   std::ostringstream tablefilename;
-<<<<<<< HEAD
-  if (this->prm.convergence_test_parameters.test_type == ConvergenceTest::ConvergenceTestType::spatial)
+  if (parameters.convergence_test_parameters.test_type == ConvergenceTest::ConvergenceTestType::spatial)
     tablefilename << "Couette_SpatialTest";
   else
   {
     tablefilename << "Couette_TemporalTest_Level";
-    const unsigned int n_initial_global_refinements{this->prm.spatial_discretization_parameters.n_initial_global_refinements};
+    const unsigned int n_initial_global_refinements{parameters.spatial_discretization_parameters.n_initial_global_refinements};
     tablefilename << n_initial_global_refinements;
   }
   tablefilename << "_Re"
-                << this->prm.Re;
-=======
-  tablefilename << ((parameters.convergence_test_parameters.test_type ==
-                      ConvergenceTest::ConvergenceTestType::spatial)
-                     ? "Couette_SpatialTest"
-                     : ("Couette_TemporalTest_Level" + std::to_string(parameters.spatial_discretization_parameters.n_initial_global_refinements)))
-                << "_Re"
                 << parameters.Re;
->>>>>>> 81e0e2f0
 
   convergence_table.write_text(tablefilename.str() + "_Velocity");
 }
