--- conflicted
+++ resolved
@@ -95,15 +95,9 @@
 
   set final_refinement_level        = 3
 
-<<<<<<< HEAD
-  set temporal_convergence_cycles   = 4
-
-  set time_step_scaling_factor      = 0.50
-=======
   set temporal_convergence_cycles   = 2
 
   set time_step_scaling_factor      = 0.5
->>>>>>> 7a8cd5cd
 
 end
 
