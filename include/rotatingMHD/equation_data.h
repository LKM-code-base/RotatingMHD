/*
 * equation_data.h
 *
 *  Created on: Jul 19, 2020
 *      Author: sg
 */

#ifndef INCLUDE_ROTATINGMHD_EQUATION_DATA_H_
#define INCLUDE_ROTATINGMHD_EQUATION_DATA_H_

#include <deal.II/base/point.h>
#include <deal.II/base/function.h>
#include <deal.II/base/tensor_function.h>
#include <deal.II/lac/vector.h>

#include <cmath>

namespace RMHD
{

using namespace dealii;

namespace EquationData
{

template <int dim>
class BodyForce : public TensorFunction<1, dim>
{

public:

  BodyForce(const double time = 0);

  virtual double divergence(const Point<dim>  &point) const;

  virtual void divergence_list(const std::vector<Point<dim>> &points,
                               std::vector<double>           &values) const;
};

namespace Step35
{

template<int dim>
using VelocityInitialCondition = Functions::ZeroFunction<dim>;

template <int dim>
class VelocityInflowBoundaryCondition : public Function<dim>
{
public:
  VelocityInflowBoundaryCondition(const double time = 0);

  virtual void vector_value(const Point<dim>  &p,
                            Vector<double>    &values) const override;
};

template <int dim>
class PressureInitialCondition : public Function<dim>
{
public:
  PressureInitialCondition(const double time = 0);

  virtual double value(const Point<dim> &p,
                      const unsigned int component = 0) const override;
};
} // namespace Step35

namespace DFG
{

/*!
 * @class VelocityInflowBoundaryCondition
 *
 * @brief The velocity profile at the inlet of the channel.
 *
 * @details The velocity profile is given by the following function
 * \f[
 * \bs{v}(y)= v_x(y) \ex= v_0 \left(\frac{2}{H}\right)^2 y (H-y) \ex \,,
 * \f]
 *
 * where \f$ H \f$ denotes the height of the channel and \f$ v_0 \f$ is the
 * maximum velocity in the middle of the channel. Typically, the maximum velocity is
 * chosen as \f$ v_0=\frac{3}{2} \f$ such that the mean velocity is unity.
 *
 */
template <int dim>
class VelocityInflowBoundaryCondition : public Function<dim>
{

public:
  /*!
   * Default constructor.
   */
  VelocityInflowBoundaryCondition(const double time = 0,
                                  const double maximum_velocity = 1.5,
                                  const double height = 4.1);

  /*!
   * Overloaded method evaluating the function.
   */
  virtual void vector_value(const Point<dim>  &p,
                            Vector<double>    &values) const override;

private:

  /*!
   * The maximum velocity at the middle of the channel.
   */
  const double maximum_velocity;

  /*!
   * The height of the channel.
   */
  const double height;

};


template<int dim>
using VelocityInitialCondition = Functions::ZeroFunction<dim>;

template<int dim>
using PressureInitialCondition = Functions::ZeroFunction<dim>;

} // namespace DFG

namespace TGV
{
template <int dim>
class VelocityExactSolution : public Function<dim>
{
public:
  VelocityExactSolution(const double Re,
                        const double time = 0);

  virtual void vector_value(const Point<dim>  &p,
                            Vector<double>    &values) const override;

  virtual Tensor<1, dim> gradient(const Point<dim> &point,
                                  const unsigned int component) const;

private:
  /*!
   * @brief The Reynolds number.
   */ 
  const double Re;

  /*!
   * @brief The wave number.
   */ 
  const double k = 2. * M_PI;
};

template <int dim>
class PressureExactSolution : public Function<dim>
{
public:
  PressureExactSolution(const double Re,
                        const double time = 0);

  virtual double value(const Point<dim> &p,
                       const unsigned int component = 0) const override;

  virtual Tensor<1, dim> gradient(const Point<dim> &point,
                                  const unsigned int = 0) const;

private:
  /*!
   * @brief The Reynolds number.
   */ 
  const double Re;

  /*!
   * @brief The wave number.
   */ 
  const double k = 2. * M_PI;
};
} // namespace TGV

namespace Guermond
{
template <int dim>
class VelocityExactSolution : public Function<dim>
{
public:
  VelocityExactSolution(const double time = 0);

  virtual void vector_value(const Point<dim>  &p,
                            Vector<double>    &values) const override;

  virtual Tensor<1, dim> gradient(const Point<dim> &point,
                                  const unsigned int component) const;
};

template <int dim>
class PressureExactSolution : public Function<dim>
{
public:
  PressureExactSolution(const double time = 0);

  virtual double value(const Point<dim> &p,
                      const unsigned int component = 0) const override;

  virtual Tensor<1, dim> gradient(const Point<dim> &point,
                                  const unsigned int = 0) const;
};

template <int dim>
class BodyForce: public RMHD::EquationData::BodyForce<dim>
{
public:
  BodyForce(const double Re,
            const double time = 0);

  virtual Tensor<1, dim> value(
    const Point<dim>  &point) const override;

  virtual double divergence(const Point<dim>  &point) const override;

  const double Re;
};

} // namespace Guermond

namespace ThermalTGV
{
template <int dim>
class VelocityExactSolution : public TensorFunction<1, dim>
{
public:
  VelocityExactSolution(const double time = 0);

  virtual Tensor<1, dim> value(const Point<dim>  &p) const override;

private:
  /*!
   * @brief The wave number.
   */ 
  const double k = 2. * M_PI;
};

template <int dim>
class TemperatureExactSolution : public Function<dim>
{
public:
  TemperatureExactSolution(const double Pe,
                           const double time = 0);

  virtual double value(const Point<dim> &p,
                       const unsigned int component = 0) const override;

  virtual Tensor<1, dim> gradient(const Point<dim> &point,
                                  const unsigned int = 0) const override;

private:
  /*!
   * @brief The Peclet number.
   */ 
  const double Pe;

  /*!
   * @brief The wave number.
   */ 
  const double k = 2. * M_PI;
};

template <int dim>
class VelocityField : public Function<dim>
{
public:
  VelocityField(const double time = 0);

  virtual void vector_value(const Point<dim>  &p,
                            Vector<double>    &values) const override;
private:

  /*!
   * @brief The wave number.
   */ 
  const double k = 2. * M_PI;
};

} // namespace ThermalTGV

<<<<<<< HEAD

namespace MIT
{

template <int dim>
class TemperatureBoundaryCondition : public Function<dim>
{
public:
  TemperatureBoundaryCondition(const double time = 0);

  virtual double value(const Point<dim> &p,
                       const unsigned int component = 0) const override;

private:
  /*!
   * @brief The exponential coefficient.
   */ 
  const double beta = 10.;
};

}

=======
>>>>>>> 21ffd07d
} // namespace EquationData

} // namespace RMHD

#endif /* INCLUDE_ROTATINGMHD_EQUATION_DATA_H_ */<|MERGE_RESOLUTION|>--- conflicted
+++ resolved
@@ -281,7 +281,6 @@
 
 } // namespace ThermalTGV
 
-<<<<<<< HEAD
 
 namespace MIT
 {
@@ -304,8 +303,6 @@
 
 }
 
-=======
->>>>>>> 21ffd07d
 } // namespace EquationData
 
 } // namespace RMHD
