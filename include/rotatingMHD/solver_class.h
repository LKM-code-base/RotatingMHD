#ifndef INCLUDE_ROTATINGMHD_SOLVER_CLASS_H_
#define INCLUDE_ROTATINGMHD_SOLVER_CLASS_H_

#include <rotatingMHD/assembly_data.h>
#include <rotatingMHD/finite_element_field.h>
#include <rotatingMHD/global.h>
#include <rotatingMHD/run_time_parameters.h>
#include <rotatingMHD/time_discretization.h>

#include <deal.II/base/conditional_ostream.h>
#include <deal.II/base/timer.h>
#include <deal.II/fe/mapping_q.h>

#include <memory>

namespace RMHD
{



namespace Solvers
{



using namespace dealii;



/*!
 * @brief A class serving as a base for all the solvers in the library.
 *
 * @tparam dim An integer indicating the spatial dimension of the
 * problem.
 */
template<int dim>
class SolverBase
{

public:

/*!
 * @brief Construct a new SolverBase instance
 *
 * @param time_stepping An instance of the
 *    @ref TimeDiscretization::VSIMEXMethod class. A reference to the
 *    instance is a member of the @ref SolverBase class
 * @param external_mapping A shared pointer to an instance of the
 *    Mapping class, which is copied in an internal member.
 *    If no pointer is passed on to the constructor, a
 *    first order instance of the MappingQ class is created.
* @param external_pcout A shared pointer to an instance of the
 *    ConditionalOStream class, which is copied in an internal member.
 *    If no pointer is passed on to the constructor, an instance is
 *    created, which outputs its calls to the zeroth process.
 * @param external_timer A shared pointer to an instance of the
 *    TimerOutput class, which is copied in an internal member.
 *    If no pointer is passed on to the constructor, an instance
 *    is created, which prints a summary of the wall times upon the
 *    destruction of the instance.
 */
SolverBase(
  TimeDiscretization::VSIMEXMethod            &time_stepping,
  const std::shared_ptr<Mapping<dim>>         external_mapping =
    std::shared_ptr<Mapping<dim>>(),
  const std::shared_ptr<ConditionalOStream>   external_pcout =
    std::shared_ptr<ConditionalOStream>(),
  const std::shared_ptr<TimerOutput>          external_timer =
    std::shared_ptr<TimerOutput>());

/*!
 * @brief A pure virtual method, which performs the solve operation for
 * a single time step.
 *
 */
virtual void solve() = 0;

/*!
 * @brief A virtual method, which clears the solver's linear
 * algebra and resets all internal booleans.
 *
 */
virtual void clear();


protected:

/*!
 * @brief The MPI communicator which is equal to `MPI_COMM_WORLD`.
 */
const MPI_Comm                          mpi_communicator;

/*!
 * @brief A shared pointer to a ConditionalOStream instance.
 */
std::shared_ptr<ConditionalOStream>     pcout;

/*!
 * @brief A shared pointer to a TimerOutput instance.
 */
std::shared_ptr<TimerOutput>            computing_timer;

/*!
 * @brief A shared pointer to a Mapping instance.
 */
std::shared_ptr<Mapping<dim>>           mapping;

/*!
 * @brief A shared pointer to a @ref TimeDiscretization::VSIMEXMethod
 * instance.
 */
const TimeDiscretization::VSIMEXMethod  &time_stepping;

/*!
  * @brief A flag indicating if the internal matrices were updated.
  */
bool                                    flag_matrices_were_updated;

/*!
 * @brief A pure virtual method for the set-up of the solver's linear
 * algebra.
 *
 */
virtual void setup() = 0;

/*!
 * @brief A pure virtual method to set-up the matrices of the solver
 *
 */
virtual void setup_matrices() = 0;

/*!
 * @brief A pure virtual method to set-up the vectors of the solver
 *
 */
virtual void setup_vectors() = 0;

/*!
 * @brief A pure virtual method to assemble the constant matrices of
 * the solver
 *
 */
virtual void assemble_constant_matrices() = 0;
};



/*!
 * @brief A class serving as a base for all the solvers in the library,
 * which are based on a projection scheme for solenoidal vector fields.
 *
 * @details The projection scheme decouples the set of equations
 * \f[
 *    \nabla \cdot \bs{a}_\textrm{s},
 *    \quad \mathcal{L}(\bs{a}_\textrm{s}) = \bs{f}, \qquad
 *    \forall (\bs{x}, t) \in \Omega \times \mathbb{R}_0
 * \f]
 * where \f$ \bs{a}_\textrm{s} \f$ is a vector field, on which a
 * divergence-free constraint is enforced, i.e. a solenoidal vector field;
 * \f$ \mathcal{L} \f$ is a differential operator;
 * \f$ \bs{x} \f$ is the position vector;
 * \f$ t \f$ is the time;
 * \f$ \Omega \f$ is the spatial domain;
 * \f$ \mathbb{R}_0 \f$ is the temporal domain, all real numbers
 * including zero. Based on a temporal decoupling of variables and
 * the \textsc{Helmholtz} decomposition of an arbitrary vector field into
 * the sum of a solenoidal and a irrotational vector
 * \f[
 *    \bs{a} = \bs{a}_\textrm{s} + \nabla \phi,
 * \f]
 * the projection scheme decouples \f$ \mathcal{L}(\bs{a}_\textrm{s})\f$
 * from the divergence-free condition by solving a diffusion step
 * \f[
 *    \mathcal{L}(\bs{a}) = \bs{f};
 * \f]
 * a projection step, in which \f$ \bs{a} \f$ is projected
 * in the space of solenoidal vectors, i.e., \f$\bs{a}_\textrm{s}\f$
 * is computed; and a correction step, which updates \f$ \phi \f$ to
 * the current time step. A more detailed explanation, can be found in
 * the child classes of @ref ProjectionSolverBase.
 * @tparam dim An integer indicating the spatial dimension of the
 * problem.
 * @attention The solenoidal vector field is eliminated in the internal
 * algorithm. Therefore, the computed vector field is not solenoidal but
 * it fulfills the boundary conditions.
 */
template<int dim>
class ProjectionSolverBase : public SolverBase<dim>
{
public:

/*!
 * @brief Construct a new ProjectionSolverBase instance
 *
 * @details This constructor considers the case where both the vector
 * field and the lagrange multiplier are instantiated outside the class.
 *
 * @param parameterss The @ref ProjectionSolverParametersBase instance,
 * which encompases the main parameters of the solvers based on a
 * projection scheme.
 * @param time_stepping See the documentation for @ref SolverBase
 * @param vector_field The shared pointer to the @ref FE_VectorField
 * instance, which represents the vector field on which the
 * divergence-free condition is imposed
 * @param lagrange_multiplier The shared pointer to the
 * @ref FE_ScalarField instance, which represents the Lagrange
 * multiplier imposing the divergence-free condition
 * @param external_mapping See the documentation for @ref SolverBase
 * @param external_pcout See the documentation for @ref SolverBase
 * @param external_timer See the documentation for @ref SolverBase
 */
ProjectionSolverBase(
  const RunTimeParameters::ProjectionSolverParametersBase &parameters,
  TimeDiscretization::VSIMEXMethod                        &time_stepping,
  std::shared_ptr<Entities::FE_VectorField<dim>>          &vector_field,
  std::shared_ptr<Entities::FE_ScalarField<dim>>          &lagrange_multiplier,
  const std::shared_ptr<Mapping<dim>>                     external_mapping =
    std::shared_ptr<Mapping<dim>>(),
  const std::shared_ptr<ConditionalOStream>               external_pcout =
    std::shared_ptr<ConditionalOStream>(),
  const std::shared_ptr<TimerOutput>                      external_timer =
    std::shared_ptr<TimerOutput>());

/*!
 * @brief Construct a new ProjectionSolverBase object
 *
 * @details This constructor considers the case where only the vector
 * field is instantiated outside the class.
 *
 * @param parameterss The @ref ProjectionSolverParametersBase instance,
 * which encompases the main parameters of the solvers based on a
 * projection scheme.
 * @param time_stepping See the documentation for @ref SolverBase
 * @param vector_field The shared pointer to the @ref FE_VectorField
 * instance, which represents the vector field on which the
 * divergence-free condition is imposed
 * @param external_mapping See the documentation for @ref SolverBase
 * @param external_pcout See the documentation for @ref SolverBase
 * @param external_timer See the documentation for @ref SolverBase
 */
ProjectionSolverBase(
  const RunTimeParameters::ProjectionSolverParametersBase &parameters,
  TimeDiscretization::VSIMEXMethod                        &time_stepping,
  std::shared_ptr<Entities::FE_VectorField<dim>>          &vector_field,
  const std::shared_ptr<Mapping<dim>>                     external_mapping =
    std::shared_ptr<Mapping<dim>>(),
  const std::shared_ptr<ConditionalOStream>               external_pcout =
    std::shared_ptr<ConditionalOStream>(),
  const std::shared_ptr<TimerOutput>                      external_timer =
    std::shared_ptr<TimerOutput>());

/*!
 * @brief A virtual method, which performs the solve operation for
 * a single time step.
 *
 * @attention With the inclusion of a base Parameter struct/class, this
 * method could be implemented in the base class.
 */
virtual void solve() override;


/*!
 * @brief A pure virtual method, which clears the solver's linear
 * algebra and resets all internal booleans.
 *
 */
virtual void clear() override;

/*!
 * @brief The auxiliary scalar field introduced to simplify the
 * diffusion and projection step.
 *
 */
std::shared_ptr<Entities::FE_ScalarField<dim>>  auxiliary_scalar;

/*!
 * @brief Sets the internal supply term pointer to point to
 * @ref supply_term.
 *
 * @param supply_term The external supply term pointer.
 */
void set_supply_term(TensorFunction<1, dim> &supply_term);

/*!
 * @brief Returns the norm of the right hand side of the diffusion step.
 *
 * @return double \f$ L_2 \f$-Norm of the right-hand side of the
 * diffusion step.
 */
double get_diffusion_step_rhs_norm() const;

/*!
 * @brief Returns the norm of the right hand side of the projection step.
 *
 * @return double \f$ L_2 \f$-Norm of the right-hand side of the
 * projection step.
 */
double get_projection_step_rhs_norm() const;

protected:

/*!
 * @brief A reference to the @ref ProjectionSolverParametersBase instance,
 * which encompases all the main parameters for a solver based on a
 * projection scheme.
 *
 */
const RunTimeParameters::ProjectionSolverParametersBase &projection_solver_parameters;

/*!
 * @brief A shared pointer to the @ref FE_VectorField representing the
 * vector field on which the divergence-free condition is to be imposed.
 *
 */
std::shared_ptr<Entities::FE_VectorField<dim>>  vector_field;

/*!
 * @brief A shared pointer to the @ref FE_ScalarField representing the
 * Lagrange multiplier, which imposes the divergence-free condition.
 *
 */
std::shared_ptr<Entities::FE_ScalarField<dim>>  lagrange_multiplier;

/*!
 * @brief A pointer to the supply term function.
 *
 */
TensorFunction<1, dim>  *ptr_supply_term;


/*!
  * @brief A vector containing the \f$ \alpha_0 \f$ of the previous
  * time steps.
  */
std::array<double, 2> previous_alpha_zeros  = {1.0, 1.0};

/*!
  * @brief A vector containing the sizes of the previous time steps.
  * @details The DiscreteTime class stores only the previous time step.
  * This member stores \f$ n \f$ time steps prior to it, where \f$ n \f$
  * is the order of the scheme.
  */
std::array<double, 2> previous_step_sizes   = {0.0, 0.0};

/*!
 * @brief The system matrix of the diffusion step.
 *
 * @details If the advection term is treated implicitly, the entries
 * of the system matrix change in every time step.
 *
 */
LinearAlgebra::MPI::SparseMatrix  diffusion_step_system_matrix;

/*!
 * @brief The mass matrix of the diffusion step.
 *
 * @details The entries of the mass matrix only change if the spatial
 * discretization changes. It is stored in memory because otherwise an
 * assembly would be required if the timestep changes.
 *
 */
LinearAlgebra::MPI::SparseMatrix  diffusion_step_mass_matrix;

/*!
 * @brief The stiffness matrix of the diffusion step.
 *
 * @details The entries of the stiffness matrix only change if the
 * spatial discretization changes. It is stored in memory because otherwise an
 * assembly would be required if the timestep changes.
 *
 */
LinearAlgebra::MPI::SparseMatrix  diffusion_step_stiffness_matrix;

/*!
 * @brief The sum of the mass and stiffness matrix of the diffusion step.
 *
 * @details The entries of the stiffness matrix only change if the
 * spatial discretization changes. It is stored in memory because otherwise an
 * assembly would be required if the timestep changes.
 *
 */
LinearAlgebra::MPI::SparseMatrix  diffusion_step_mass_plus_stiffness_matrix;


/*!
 * @brief The advection matrix of the diffusion step.
 *
 * @details The entries of the advection matrix change in every
 * time-step. Therefore, it has to be assembled in each time-step.
 *
 */
LinearAlgebra::MPI::SparseMatrix  diffusion_step_advection_matrix;

/*!
 * @brief Vector representing the right-hand side of the linear system
 * of the diffusion step.
 *
 */
LinearAlgebra::MPI::Vector        diffusion_step_rhs;

/*!
 * @brief The norm of the right hand side of the diffusion step.
 * @details Its value is that of the last computed pressure-correction
 * scheme step.
 *
 */
double                            norm_diffusion_step_rhs;

/*!
 * @brief The system matrix of the projection step.
 *
 * @details The system matrix corresponds to the stiffness matrix of the
 * auxiliary scalar field. Its entries only change if the
 * spatial discretization changes. It is stored in memory because
 * otherwise an assembly would be required if the timestep changes.
 *
 */
LinearAlgebra::MPI::SparseMatrix  projection_step_system_matrix;

/*!
 * @brief Vector representing the right-hand side of the linear system
 * of the projection step.
 *
 */
LinearAlgebra::MPI::Vector        projection_step_rhs;

/*!
 * @brief The norm of the right hand side of the projection step.
 * @details Its value is that of the last computed pressure-correction
 * scheme step.
 *
 */
double                            norm_projection_step_rhs;

/*!
 * @brief The system matrix of the initialization step.
 *
 * @details The system matrix corresponds to the stiffness matrix of the
 * Lagrange multiplier field. Its entries only change if the
 * spatial discretization changes. It is stored in memory because
 * otherwise an assembly would be required if the timestep changes.
 *
 */
LinearAlgebra::MPI::SparseMatrix  initialization_step_system_matrix;

/*!
 * @brief Vector representing the right-hand side of the linear system
 * of the initialization step performed to compute admissible initial conditions
 * for the Lagrange multiplier.
 *
 */
LinearAlgebra::MPI::Vector        initialization_step_rhs;

/*!
 * @brief The preconditioner of the diffusion step.
 *
 */
std::shared_ptr<LinearAlgebra::PreconditionBase> diffusion_step_preconditioner;

/*!
 * @brief The preconditioner of the projection step
 *
 */
std::shared_ptr<LinearAlgebra::PreconditionBase> projection_step_preconditioner;

/*!
  * @brief A flag indicating if the auxiliary scalar field  \f$ \phi\f$
  * is to be initiated.
  * @details The initiation is done by the @ref setup_phi method.
  */
bool                                  flag_setup_auxiliary_scalar;

/*!
 * @brief A flag indicating if the mean value of the lagrange multiplier
 * and the auxiliary scalar field \f$ \phi \f$ are to be constraint to
 * zero.
 *
 */
bool                                  flag_mean_value_constraint;

/*!
 * @brief A virtual method for the set-up of the solver's linear
 * algebra.
 *
 */
virtual void setup() override;

/*!
  * @brief A pure virtual method initiating the auxiliary scalar field
  * \f$ \phi\f$.
  * @details Extracts its locally owned and relevant degrees of freedom;
  * sets its boundary conditions and applies them to its AffineConstraints
  * instance.magnetic field
  */
virtual void setup_auxiliary_scalar() = 0;


/*!
 * @brief A virtual method, which sets up the linear algebra of the
 * solver
 *
 */
virtual void setup_matrices() override;

/*!
 * @brief A virtual method, which sets up the matrices related to the
 * vector field.
 *
 */
virtual void setup_matrices_vector_field();

/*!
 * @brief Set the up matrices scalar fields object
 *
 */
virtual void setup_matrices_scalar_fields();

/*!
 * @brief A virtual method, which sets up the vectors of the projection
 * solver
 *
 */
virtual void setup_vectors() override;

/*!
 * @brief A pure virtual method that computes admissable initial
 * conditions for the Lagrange multiplier by considering and solving
 * the system of equations in its steady-state at \f$ t = 0 \f$.
 *
 */
virtual void initialization_step() = 0;

/*!
 * @brief A method performing the diffusion step.
 *
 * @param reinit_preconditioner A boolean indicating if the
 * preconditioner is to be re-built.
 */
virtual void diffusion_step(const bool reinit_preconditioner);

/*!
 * @brief A method performing the projection step.
 *
 * @param reinit_preconditioner A boolean indicating if the
 * preconditioner is to be re-built.
 */
virtual void projection_step(const bool reinit_preconditioner);

/*!
 * @brief A method performing the correction step.
 *
 * @param reinit_preconditioner A boolean indicating if the
 * preconditioner is to be re-built.
 */
virtual void correction_step(const bool reinit_preconditioner) = 0;

/*!
 * @brief A virtual method, which assembles the constant matrices of
 * the projection scheme.
 *
 */
virtual void assemble_constant_matrices() override;

/*!
 * @brief A pure virtual method for the assembly of all constant
 * matrices from vector valued variables.
 *
 */
virtual void assemble_constant_matrices_vector_field();

/*!
 * @brief A virtual method for the element-wise assembly of the
 * mass and stiffness matrices of vector-valued variables.
 *
 * @param cell The deal.ii entity, which manages the cell iteration.
 * @param scratch The copy structure for the assembly of the mass and
 * stiffness matrices of vector-valued finite elements.
 * @param data The copy structure for the assembly of the mass and
 * stiffness matrices of vector-valued finite elements.
 */
virtual void assemble_local_matrices_vector_field(
 const typename DoFHandler<dim>::active_cell_iterator  &cell,
 AssemblyData::ProjectionSolverBase::VectorFieldConstantMatrices::Scratch<dim> &scratch,
 AssemblyData::ProjectionSolverBase::VectorFieldConstantMatrices::Copy &data);

/*!
 * @brief A virtual method for the mapping of local mass and stiffness
 * matrices to the global mass and stiffness matrices of vector-valued
 * finite elements.
 *
 * @param data The copy structure for the assembly of the mass and
 * stiffness matrices of vector-valued finite elements.
 */
virtual void copy_local_to_global_matrices_vector_field(
 const AssemblyData::ProjectionSolverBase::VectorFieldConstantMatrices::Copy &data);

/*!
 * @brief A virtual method for the assembly of all constant
 * matrices from scalar valued variables.
 *
 */
virtual void assemble_constant_matrices_scalar_fields();

/*!
 * @brief A virtual method for the element-wise assembly of the
 * mass and stiffness matrices of scalar-valued variables.
 *
 * @param cell The deal.ii entity, which manages the cell iteration.
 * @param scratch The scratch structure for the assembly of the mass and
 * stiffness matrices of scalar-valued finite elements
 * @param data The copy structure for the assembly of the mass and
 * stiffness matrices of scalar-valued finite elements
 */
virtual void assemble_local_matrices_scalar_fields(
 const typename DoFHandler<dim>::active_cell_iterator  &cell,
 AssemblyData::ProjectionSolverBase::ScalarFieldsConstantMatrices::Scratch<dim> &scratch,
 AssemblyData::ProjectionSolverBase::ScalarFieldsConstantMatrices::Copy &data);

/*!
 * @brief A virtual method for the mapping of local mass and stiffness
 * matrices to the global mass and stiffness matrices of scalar-valued
 * finite elements.
 *
 * @param data The copy structure for the assembly of the mass and
 * stiffness matrices of scalar-valued finite elements.
 */
virtual void copy_local_to_global_matrices_scalar_fields(
 const AssemblyData::ProjectionSolverBase::ScalarFieldsConstantMatrices::Copy &data);

/*!
 * @brief A pure virtual method assembling the right-hand side vector
 * of the initialization step.
 *
 */
<<<<<<< HEAD
virtual void assemble_zeroth_step_rhs() = 0;
=======
virtual void assemble_initialization_step() = 0;
>>>>>>> a61e8327

/*!
 * @brief A pure virtual method solving the initialization step.
 *
 */
virtual std::pair<int, double> solve_initialization_step();

/*!
 * @brief A pure virtual method assembling the system matrix and the
 * right-hand side vector of the diffusion step.
 *
 */
virtual void assemble_diffusion_step() = 0;

/*!
 * @brief A pure virtual method assembling the right-hand side vector
 * of the diffusion step.
 *
 */
virtual void assemble_diffusion_step_rhs() = 0;

/*!
 * @brief A virtual method solving the diffusion step.
 *
 * @param reinit_preconditioner A boolean indicating if the
 * preconditioner is to be re-built.
 *
 * @attention With the inclusion of a base Parameter struct/class, this
 * method could be implemented in the base class instead of it being
 * a pure virtual method
 *
 */
virtual std::pair<int, double> solve_diffusion_step(
  const bool reinit_preconditioner);

/*!
 * @brief A pure virtual method assembling the right-hand side vector
 * of the projection step.
 *
 */
virtual void assemble_projection_step_rhs() = 0;

/*!
 * @brief A virtual method solving the projection step.
 *
 * @param reinit_preconditioner A boolean indicating if the
 * preconditioner is to be re-built.
 *
 * @attention With the inclusion of a base Parameter struct/class, this
 * method could be implemented in the base class instead of it being
 * a pure virtual method
 */
virtual std::pair<int, double> solve_projection_step(
  const bool reinit_preconditioner);

};



// inline functions
template <int dim>
inline double ProjectionSolverBase<dim>::get_diffusion_step_rhs_norm() const
{
  return (norm_diffusion_step_rhs);
}



// inline functions
template <int dim>
inline double ProjectionSolverBase<dim>::get_projection_step_rhs_norm() const
{
  return (norm_projection_step_rhs);
}



} // namespace Solvers



} // namespace RMHD



#endif /*INCLUDE_ROTATINGMHD_SOLVER_CLASS_H_*/<|MERGE_RESOLUTION|>--- conflicted
+++ resolved
@@ -632,11 +632,7 @@
  * of the initialization step.
  *
  */
-<<<<<<< HEAD
-virtual void assemble_zeroth_step_rhs() = 0;
-=======
-virtual void assemble_initialization_step() = 0;
->>>>>>> a61e8327
+virtual void assemble_initialization_step_rhs() = 0;
 
 /*!
  * @brief A pure virtual method solving the initialization step.
