#ifndef INCLUDE_ROTATINGMHD_NAVIER_STOKES_PROJECTION_H_
#define INCLUDE_ROTATINGMHD_NAVIER_STOKES_PROJECTION_H_

#include <deal.II/base/conditional_ostream.h>
#include <deal.II/base/timer.h>

#include <rotatingMHD/assembly_data.h>
#include <rotatingMHD/entities_structs.h>
#include <rotatingMHD/equation_data.h>
#include <rotatingMHD/global.h>
#include <rotatingMHD/run_time_parameters.h>
#include <rotatingMHD/time_discretization.h>

#include <memory>
#include <string>
#include <vector>

namespace RMHD
{

using namespace dealii;

/*!
 * @brief Solves the Navier Stokes equations with the incremental pressure
 * projection scheme.
 *
 * @details This version is parallelized using deal.ii's MPI facilities and
 * relies either on the Trilinos or the PETSc library. Moreover, for the time
 * discretization an implicit-explicit scheme (IMEX) with variable step size is
 * used.
 *
 * The class is coded to solve a diffusion step given by
 * \f[
 * \begin{equation}
 * \dfrac{\alpha_0^n}{\Delta t_{n-1}} \bs{u}^{n} -\dfrac{1}{\textrm{Re}}
 * \Delta \bs{u}^{n} + \bs{u}^{\star, n} \cdot (\nabla \otimes \bs{u}^{n})
 * + \frac{1}{2} (\nabla \cdot \bs{u}^{\star, n}) \bs{u}^{n} = -\nabla p^{\sharp, n}
 * - \sum_{j=1}^{2} \dfrac{\alpha_j^n}{\Delta t_{n-1}}\bs{u}^{n-j},
 * \qquad \forall(\bs{x},t)\in \Omega \times [0, T]
 * \end{equation}
 * \f]
 * with
 * \f[
 * \begin{equation}
 *  p^\sharp = p^{n-1} +
 *  \sum_{j=1}^{2} \frac{\Delta t_{n-1-j}}{\Delta t_{n-1}}
 *  \frac{\alpha_j^n}{\alpha_0^{n-j}}\phi^{n-j}
 * \end{equation}
 * \f]
 * a projection step given by
 * \f[
 * \begin{equation}
 * \Delta \phi^{n} = \dfrac{\alpha_0^n}{\Delta t_{n-1}} \nabla \cdot
 * \bs{u}^{n},  \qquad \forall (\bs{x}, t)
 * \in \Omega \times \left[0, T \right]
 * \end{equation}
 * \f]
 * and a pressure correction step given by
 * \f[
 * \begin{equation*}
 * p^{n} = p^{n-1} + \phi^{n} - \frac{\chi}{\textrm{Re}} \nabla \cdot \bs{u}^{n}
 * \end{equation*}
 * \f]
 * where \f$ \chi \f$ is either 0 or 1 denoting the standard or rotational
 * incremental scheme respectively.
 * @todo Implement a generalized extrapolation scheme.
 * @todo Expand the weak formulation for the case of unconventional
 * boundary conditions.
 * @attention The code is hardcoded for a second order time discretization
 * scheme.
 */
template <int dim>
class NavierStokesProjection
{

public:
  /*!
   * @brief The constructor of the Navier-Stokes projection class where
   * the bouyancy term is neglected.
   *
   * @details Stores local references to the input parameters and
   * pointers for the mapping and terminal output entities.
   */
  NavierStokesProjection
  (const RunTimeParameters::NavierStokesParameters  &parameters,
   TimeDiscretization::VSIMEXMethod             &time_stepping,
   std::shared_ptr<Entities::VectorEntity<dim>> &velocity,
   std::shared_ptr<Entities::ScalarEntity<dim>> &pressure,
   const std::shared_ptr<Mapping<dim>>          external_mapping =
       std::shared_ptr<Mapping<dim>>(),
   const std::shared_ptr<ConditionalOStream>    external_pcout =
       std::shared_ptr<ConditionalOStream>(),
   const std::shared_ptr<TimerOutput>           external_timer =
       std::shared_ptr<TimerOutput>());

  /*!
   * @brief The constructor of the Navier-Stokes projection class where
   * the bouyancy term is considered.
   *
   * @details Stores local references to the input parameters and
   * pointers for the mapping and terminal output entities.
   */
  NavierStokesProjection
  (const RunTimeParameters::NavierStokesParameters        &parameters,
   TimeDiscretization::VSIMEXMethod             &time_stepping,
   std::shared_ptr<Entities::VectorEntity<dim>> &velocity,
   std::shared_ptr<Entities::ScalarEntity<dim>> &pressure,
   std::shared_ptr<Entities::ScalarEntity<dim>> &temperature,
   const std::shared_ptr<Mapping<dim>>          external_mapping =
       std::shared_ptr<Mapping<dim>>(),
   const std::shared_ptr<ConditionalOStream>    external_pcout =
       std::shared_ptr<ConditionalOStream>(),
   const std::shared_ptr<TimerOutput>           external_timer =
       std::shared_ptr<TimerOutput>());

  /*!
   * @brief The entity for the scalar field \f$ \phi \f$, which is
   * the field computed during the projection step and later used in
   * the pressure-correction step.
   */
  std::shared_ptr<Entities::ScalarEntity<dim>>   phi;

  /*!
   *  @brief Setups and initializes all the internal entities for
   *  the projection method problem.
   *
   *  @details Initializes the vector and matrices using the information
   *  contained in the VectorEntity and ScalarEntity structs passed on
   *  in the constructor (The velocity and the pressure respectively).
   *  The boolean passed as argument control if the pressure is to be
   *  normalized.
   */
  void setup();

  /*!
   *  @brief Sets the body force of the problem.
   *
   *  @details Stores the memory address of the body force function in
   *  the pointer @ref body_force.
   */
  void set_body_force(RMHD::EquationData::BodyForce<dim> &body_force);

  /*!
   *  @brief Sets the gravity unit vector of the problem.
   *
   *  @details Stores the memory address of the gravity unit vector
   *  function in the pointer @ref gravity_unit_vector_ptr.
   */
  void set_gravity_vector(RMHD::EquationData::BodyForce<dim> &gravity_vector);


  /*!
   *  @brief Solves the problem for one single timestep.
   *
   *  @details Performs the diffusion and the projection step for one single
   *  time step and updates the member variables at the end.
   */
  void solve();

  /*!
   *  @brief Resets the internal entity \f$ \phi \f$
   *  @details Sets all its solution vectors to zero and signals
   *  the solver to set up the entity on the next solve call.
   */
  void reset_phi();

  /*!
   *  @brief Computes Courant-Friedrichs-Lewy number for the current
   *  velocity field.
   *
   *  @details It is given by
   * \f[
   *    C = \Delta t_{n-1} \min_{K \in \Omega_\textrm{h}}
   *    \left\lbrace \frac{\max_{P \in K} { \left\lVert \bs{v} \right\rVert}}{h_K} \right\rbrace
   * \f]
   * where \f$ C \f$ is the Courant number, \f$ K\f$ denotes the
   * \f$ K\f$-th cell of the tessallation, \f$ \Omega_\textrm{h}\f$ the tessallation,
   * \f$ P \f$ a quadrature point inside the \f$ K\f$-th cell,
   * \f$ \bs{v} \f$ the velocity, \f$ h_K\f$ the largest diagonal of the \f$ K\f$-th
   * cell.
   */
  double get_cfl_number();

  /*!
   * @brief Returns the norm of the right hand side of the diffusion step.
   */
  double get_diffusion_step_rhs_norm() const;

  /*!
   * @brief Returns the norm of the right hand side of the projection step.
   */
  double get_projection_step_rhs_norm() const;

private:
  /*!
   * @brief A reference to the parameters which control the solution process.
   */
  const RunTimeParameters::NavierStokesParameters  &parameters;

  /*!
   * @brief The MPI communicator which is equal to `MPI_COMM_WORLD`.
   */
  const MPI_Comm                         &mpi_communicator;

  /*!
   * @brief Pointer to a conditional output stream object.
   */
  std::shared_ptr<ConditionalOStream>     pcout;

  /*!
   * @breif Pointer to a monitor of the computing times.
   */
  std::shared_ptr<TimerOutput>            computing_timer;

  /*!
   * @brief Pointer to the mapping to be used throughout the solver.
   */
  std::shared_ptr<Mapping<dim>>           mapping;

  /*!
   * @brief A reference to the entity of velocity field.
   */
  std::shared_ptr<Entities::VectorEntity<dim>>  velocity;

  /*!
   * @brief A reference to the entity of the pressure field.
   */
  std::shared_ptr<Entities::ScalarEntity<dim>>  pressure;

  /*!
   * @brief A reference to the entity of the temperature field.
   */
  std::shared_ptr<const Entities::ScalarEntity<dim>>  temperature;

  /*!
   * @brief A pointer to the body force function.
   */
  RMHD::EquationData::BodyForce<dim>    *body_force_ptr;

  /*!
   * @brief A pointer to the gravity unit vector function.
   */
  RMHD::EquationData::BodyForce<dim>    *gravity_vector_ptr;

  /*!
   * @brief A reference to the class controlling the temporal discretization.
   */
  const TimeDiscretization::VSIMEXMethod &time_stepping;

  /*!
   * @brief System matrix used to solve for the velocity field in the diffusion
   * step.
   *
   * @details This matrix changes in every timestep because the convective term
   * needs to be assembled in every timestep. However, not the entire system
   * matrix is assembled in every timestep but only the part due to the
   * convective term.
   */
  LinearAlgebra::MPI::SparseMatrix  velocity_system_matrix;

  /*!
   * @brief Mass matrix of the velocity.
   *
   * @details This matrix does change not in every timestep. It is stored in
   * memory because otherwise an assembly would be required if the timestep
   * changes.
   */
  LinearAlgebra::MPI::SparseMatrix  velocity_mass_matrix;

  /*!
   * @brief Stiffness matrix of the velocity. Assembly of  the weak of the
   * Laplace operator.
   *
   * @details This matrix does not change in every timestep. It is stored in
   * memory because otherwise an assembly would be required if the timestep
   * changes.
   */
  LinearAlgebra::MPI::SparseMatrix  velocity_laplace_matrix;

  /*!
   * @brief Sum of the mass and the stiffness matrix of the velocity.
   *
   * @details This matrix does not change in every timestep. It is stored in
   * memory because otherwise an assembly would be required if the timestep
   * changes.
   */
  LinearAlgebra::MPI::SparseMatrix  velocity_mass_plus_laplace_matrix;

  /*!
   * @brief Matrix representing the assembly of the skew-symmetric formm of the
   * convective term.
   *
   * @details This matrix changes in every timestep and is therefore also
   * assembled in every timestep.
   */
  LinearAlgebra::MPI::SparseMatrix  velocity_advection_matrix;

  /*!
   * @brief Vector representing the right-hand side of the linear system of the
   * diffusion step.
   */
  LinearAlgebra::MPI::Vector        diffusion_step_rhs;

  /*!
   * @brief Mass matrix of the pressure field.
   */
  LinearAlgebra::MPI::SparseMatrix  projection_mass_matrix;

  /*!
   * @brief Stiffness matrix of the pressure field. Assembly of  the weak of the
   * Laplace operator.
   */
  LinearAlgebra::MPI::SparseMatrix  pressure_laplace_matrix;

  /*!
   * @brief Stiffness matrix of the phi field. Assembly of  the weak of the
   * Laplace operator.
   */
  LinearAlgebra::MPI::SparseMatrix  phi_laplace_matrix;

  /*!
   * @brief Vector representing the right-hand side of the linear system of the
   * projection step.
   */
  LinearAlgebra::MPI::Vector        projection_step_rhs;

  /*!
   * @brief Vector representing the right-hand side of the linear system of the
   * poisson prestep.
   */
  LinearAlgebra::MPI::Vector        poisson_prestep_rhs;

  /*!
   * @brief Vector representing the right-hand side of the projection
   * performed during the pressure-correction step.
   */
  LinearAlgebra::MPI::Vector        correction_step_rhs;

  /*!
   * @brief The preconditioner of the diffusion step.
   * @attention Hardcoded for a AMG preconditioner.
   */
  LinearAlgebra::MPI::PreconditionAMG     diffusion_step_preconditioner;

  /*!
   * @brief The data of the @ref diffusion_step_preconditioner.
   */
<<<<<<< HEAD
  LinearAlgebra::MPI::PreconditionAMG::AdditionalData diffusion_step_preconditioner_data;
=======
  LinearAlgebra::MPI::PreconditionILU     diffusion_step_preconditioner;
>>>>>>> a2c1ea80

  /*!
   * @brief The preconditioner of the projection step.
   * @attention Hardcoded for a AMG preconditioner.
   */
  LinearAlgebra::MPI::PreconditionAMG     projection_step_preconditioner;

  /*!
   * @brief The data of the @ref projection_step_preconditioner.
   */
  LinearAlgebra::MPI::PreconditionAMG::AdditionalData projection_step_preconditioner_data;

  /*!
   * @brief The preconditioner of the poisson prestep.
   * @attention Hardcoded for a AMG preconditioner.
   */
  LinearAlgebra::MPI::PreconditionAMG     poisson_prestep_preconditioner;

  /*!
   * @brief The data of the @ref poisson_prestep_preconditioner.
   */
  LinearAlgebra::MPI::PreconditionAMG::AdditionalData poisson_prestep_preconditioner_data;

  /*!
   * @brief The preconditioner of the correction step.
   * @attention Hardcoded for a AMG preconditioner.
   */
  LinearAlgebra::MPI::PreconditionAMG     correction_step_preconditioner;

  /*!
   * @brief The data of the @ref correction_step_preconditioner.
   */
  LinearAlgebra::MPI::PreconditionAMG::AdditionalData correction_step_preconditioner_data;

  /*!
   * @brief The norm of the right hand side of the diffusion step.
   * @details Its value is that of the last computed pressure-correction
   * scheme step.
   */
  double                                  norm_diffusion_rhs;

  /*!
   * @brief The norm of the right hand side of the projection step.
   * @details Its value is that of the last computed pressure-correction
   * scheme step.
   */
  double                                  norm_projection_rhs;

  /*!
   * @brief A flag to normalize the pressure field.
   * @details In the case of an unconstrained formulation in the
   * pressure space, i.e. no Dirichlet boundary conditions, this flag
   * has to be set to true in order to constraint the pressure field.
   */
  bool                                  flag_normalize_pressure;

  /*!
   * @brief A flag indicating if the scalar field  \f$ \phi\f$ is to
   * be initiated.
   * @details The initiation is done by the @ref setup_phi method.
   */
  bool                                  flag_setup_phi;

  /*!
<<<<<<< HEAD
   * @brief A flag indicating if the matrices were updated.
=======
   * @brief A flag indicating if the velocity's mass and stiffness
   * matrices are to be added.
>>>>>>> a2c1ea80
   */
  bool                                  flag_matrices_were_updated;

  /*!
   * @brief A flag indicating if bouyancy term is to be ignored.
   */
  bool                                  flag_ignore_bouyancy_term;

  /*!
   * @brief A method initiating the scalar field  \f$ \phi\f$.
   * @details Extracts its locally owned and relevant degrees of freedom;
   * sets its boundary conditions and applies them to its AffineConstraints
   * instance.
   */
  void setup_phi();

  /*!
   * @brief Sets the parameters of the @ref amg_data.
   */
  void set_preconditioner_data();

  /*!
   * @brief Setup of the sparsity spatterns of the matrices of the diffusion and
   * projection steps.
   */
  void setup_matrices();

  /*!
   * @brief Setup of the right-hand side and the auxiliary vector of the
   * diffusion and projection step.
   */
  void setup_vectors();

  /*!
   * @brief Assemble the matrices which change only if the triangulation is
   * refined or coarsened.
   */
  void assemble_constant_matrices();

  /*!
   * @brief This method performs the poisson prestep.
   */
  void poisson_prestep();

  /*!
   * @brief This method assembles the linear system of the poisson
   * prestep.
   */
  void assemble_poisson_prestep();

  /*!
   * @brief This method assembles the right-hand side of the poisson
   * prestep.
   */
  void assemble_poisson_prestep_rhs();

  /*!
   * @brief This method solves the linear system of the poisson prestep.
   */
  void solve_poisson_prestep();

  /*!
   * @brief This method performs one complete diffusion step.
   */
  void diffusion_step(const bool reinit_prec);

  /*!
   * @brief This method assembles the system matrix and the right-hand side of
   * the diffusion step.
   *
   * The system matrix \f$\bs{A}^{(\bs{v})}\f$ is constructed from the mass
   * \f$\bs{M}^{(\bs{v})}\f$, the stiffness \f$\bs{K}^{(\bs{v})}\f$ and
   * the advection matrices \f$\bs{C}^{(\bs{v})}\f$ as follows
   *
   * \f[
   * \bs{A} = \frac{\alpha_0}{\Delta t_{n-1}} \bs{M}^{(\bs{v})}+ \frac{1}{\Reynolds}
   * \bs{K}^{(\bs{v})} + \bs{C}^{(\bs{v})} \,.
   * \f]
   */
  void assemble_diffusion_step();

  /*!
   * @brief This method solves the linear system of the diffusion step.
   */
  void solve_diffusion_step(const bool reinit_prec);

  /*!
   * @brief This method performs one complete projection step.
   */
  void projection_step(const bool reinit_prec);

  /*!
   * @brief This method assembles the linear system of the projection step.
   */
  void assemble_projection_step();

  /*!
   * @brief This method solves the linear system of the projection step.
   */
  void solve_projection_step(const bool reinit_prec);

  /*!
   * @brief This method performs the pressure update of the projection step.
   */
  void pressure_correction(const bool reinit_prec);

  /*!
   * @brief This method assembles the mass \f$\bs{M}^{(\bs{v})}\f$ and the
   * stiffness matrix \f$\bs{K}^{(\bs{v})}\f$ of the velocity field using
   * the WorkStream approach.
   *
   * This method assembles the following weak forms into the two matrices
   * \f$\bs{M}^{(\bs{v})}\f$ and \f$\bs{K}^{(\bs{v})}\f$
   *
   * \f[
   * \begin{equation*}
   * \begin{aligned}
   * \bs{M}^{(\bs{v})}_{ij} &= \int\limits_\Omega \bs{\varphi}_i\cdot\bs{\varphi}_j\dint{V}\,,\\
   * \bs{K}^{(\bs{v})}_{ij} &= \int\limits_\Omega (\nabla\otimes\bs{\varphi}_i)\cdott
   * (\nabla\otimes\bs{\varphi}_j)\dint{V}\,.
   * \end{aligned}
   * \end{equation*}
   * \f]
   */
  void assemble_velocity_matrices();

  /*!
   * @brief This method assembles the local mass and the local stiffness
   * matrices of the velocity field on a single cell.
   */
  void assemble_local_velocity_matrices(
    const typename DoFHandler<dim>::active_cell_iterator                        &cell,
    AssemblyData::NavierStokesProjection::VelocityConstantMatrices::Scratch<dim>&scratch,
    AssemblyData::NavierStokesProjection::VelocityConstantMatrices::Copy        &data);

  /*!
   * @brief This method copies the local mass and the local stiffness matrices
   * of the velocity field on a single cell into the global matrices.
   */
  void copy_local_to_global_velocity_matrices(
    const AssemblyData::NavierStokesProjection::VelocityConstantMatrices::Copy  &data);

  /*!
   * @brief This method assembles the mass \f$\bs{M}^{(p)}\f$ and the
   * stiffness matrices \f$\bs{K}^{(p)}\f$ of the pressure field using the
   * WorkStream approach.
   *
   * This method assembles the following weak forms into the two matrices
   * \f$\bs{M}^{(p)}\f$ and \f$\bs{K}^{(p)}\f$
   *
   * \f[
   * \begin{equation*}
   * \begin{aligned}
   * \bs{M}^{(p)}_{ij} &= \int\limits_\Omega \varphi_i\varphi_j\dint{V}\,,\\
   * \bs{K}^{(p)}_{ij} &= \int\limits_\Omega \nabla\varphi_i\cdot\nabla\varphi_j\dint{V}\,.
   * \end{aligned}
   * \end{equation*}
   * \f]
   */
  void assemble_pressure_matrices();

  /*!
   * @brief This method assembles the local mass and the local stiffness
   * matrices of the velocity field on a single cell.
   */
  void assemble_local_pressure_matrices(
    const typename DoFHandler<dim>::active_cell_iterator                        &cell,
    AssemblyData::NavierStokesProjection::PressureConstantMatrices::Scratch<dim>&scratch,
    AssemblyData::NavierStokesProjection::PressureConstantMatrices::Copy        &data);

  /*!
   * @brief This method copies the local mass and the local stiffness matrices
   * of the pressure field on a single cell into the global matrices.
   */
  void copy_local_to_global_pressure_matrices(
    const AssemblyData::NavierStokesProjection::PressureConstantMatrices::Copy  &data);

  /*!
   * @brief This method assembles the right-hand side of the poisson
   * prestep using the WorkStream approach.
   */
  void assemble_local_poisson_prestep_rhs(
    const typename DoFHandler<dim>::active_cell_iterator                &cell,
    AssemblyData::NavierStokesProjection::PoissonStepRHS::Scratch<dim>  &scratch,
    AssemblyData::NavierStokesProjection::PoissonStepRHS::Copy          &data);

  /*!
   * @brief This method assembles the local right-hand side of the poisson
   * prestep on a single cell.
   */
  void copy_local_to_global_poisson_prestep_rhs(
    const AssemblyData::NavierStokesProjection::PoissonStepRHS::Copy    &data);

  /*!
   * @brief This method assembles the right-hand side of the diffusion step
   * using the WorkStream approach.
   *
   * This method assembles the following weak form into the vector representing
   * the right-hand side \f$\bs{b}\f$
   * \f[
   * \bs{b}_i = -\int\limits_\Omega (\frac{\alpha_1}{\Delta t_{n-1}}
   * \bs{v}^{n-1} + \frac{\alpha_2}{\Delta t_{n-1}} \bs{v}^{n-2}) \cdot
   * \bs{\varphi}_i \dint{V} + \int\limits_\Omega p^\star
   * (\nabla\cdot\bs{\varphi}_i) \dint{V}\,,
   * \f]
   * where \f$\bs{\varphi}_i\f$ is a test function of the velocity space.
   * Furthermore, \f$p^\star\f$ denotes the extrapolated pressure.
   */
  void assemble_diffusion_step_rhs();

  /*!
   * @brief This method assembles the local right-hand side of the diffusion
   * step on a single cell.
   */
  void assemble_local_diffusion_step_rhs(
    const typename DoFHandler<dim>::active_cell_iterator                 &cell,
    AssemblyData::NavierStokesProjection::DiffusionStepRHS::Scratch<dim> &scratch,
    AssemblyData::NavierStokesProjection::DiffusionStepRHS::Copy         &data);

  /*!
   * @brief This method copies the local right-hand side of the diffusion step
   * into the global vector.
   */
  void copy_local_to_global_diffusion_step_rhs(
    const AssemblyData::NavierStokesProjection::DiffusionStepRHS::Copy  &data);

  /*!
   * @brief This method assembles the right-hand side of the projection step
   * using the WorkStream approach.
   *
   * This method assembles the following weak form into the vector representing
   * the right-hand side \f$\bs{b}\f$
   * \f[
   * \bs{b}_i = -\int\limits_\Omega (\nabla\cdot\bs{v}) \varphi_i \dint{V}\,,
   * \f]
   * where \f$\varphi_i\f$ is a test function of the pressure space.
   */
  void assemble_projection_step_rhs();

  /*!
   * @brief This method assembles the local right-hand side of the projection
   * step on a single cell.
   */
  void assemble_local_projection_step_rhs(
    const typename DoFHandler<dim>::active_cell_iterator                    &cell,
    AssemblyData::NavierStokesProjection::ProjectionStepRHS::Scratch<dim>   &scratch,
    AssemblyData::NavierStokesProjection::ProjectionStepRHS::Copy           &data);

  /*!
   * @brief This method copies the local right-hand side of the projection step
   * on a single cell to the global vector.
   */
  void copy_local_to_global_projection_step_rhs(
    const AssemblyData::NavierStokesProjection::ProjectionStepRHS::Copy &data);

  /*!
   * @brief This method assembles the velocity advection matrix using the
   * WorkStream approach.
   *
   * This method assembles the following skew-symmetric weak form into the
   * advection matrix \f$\bs{C}^{(\bs{v})}\f$
   * \f[
   * \bs{C}^{(\bs{v})}_{ij} = \int\limits_\Omega
   * \bs{v}^\star\cdot(\nabla\otimes\bs{\varphi}_j)\cdot \bs{\varphi}_i \dint{V} +
   * \int\limits_\Omega \tfrac{1}{2}(\nabla\cdot\bs{v}^\star)
   * \bs{\varphi}_j\cdot\bs{\varphi}_i \dint{V}\,,
   * \f]
   * where \f$\varphi_j\f$ and \f$\varphi_i\f$ are the trial and test functions
   * of the velocity space. Furthermore, \f$\bs{v}^\star\f$ denotes
   * the extrapolated velocity.
   */
  void assemble_velocity_advection_matrix();

  /*!
   * @brief This method assembles the local velocity advection matrix on a
   * single cell.
   */
  void assemble_local_velocity_advection_matrix(
    const typename DoFHandler<dim>::active_cell_iterator                &cell,
    AssemblyData::NavierStokesProjection::AdvectionMatrix::Scratch<dim> &scratch,
    AssemblyData::NavierStokesProjection::AdvectionMatrix::Copy         &data);

  /*!
   * @brief This method copies the local velocity advection matrix into the
   * global matrix.
   */
  void copy_local_to_global_velocity_advection_matrix(
    const AssemblyData::NavierStokesProjection::AdvectionMatrix::Copy   &data);

};

// inline functions
template <int dim>
inline double NavierStokesProjection<dim>::get_diffusion_step_rhs_norm() const
{
  return (norm_diffusion_rhs);
}

// inline functions
template <int dim>
inline double NavierStokesProjection<dim>::get_projection_step_rhs_norm() const
{
  return (norm_projection_rhs);
}

} // namespace RMHD

#endif /* INCLUDE_ROTATINGMHD_NAVIER_STOKES_PROJECTION_H_ */<|MERGE_RESOLUTION|>--- conflicted
+++ resolved
@@ -345,11 +345,7 @@
   /*!
    * @brief The data of the @ref diffusion_step_preconditioner.
    */
-<<<<<<< HEAD
   LinearAlgebra::MPI::PreconditionAMG::AdditionalData diffusion_step_preconditioner_data;
-=======
-  LinearAlgebra::MPI::PreconditionILU     diffusion_step_preconditioner;
->>>>>>> a2c1ea80
 
   /*!
    * @brief The preconditioner of the projection step.
@@ -414,12 +410,7 @@
   bool                                  flag_setup_phi;
 
   /*!
-<<<<<<< HEAD
    * @brief A flag indicating if the matrices were updated.
-=======
-   * @brief A flag indicating if the velocity's mass and stiffness
-   * matrices are to be added.
->>>>>>> a2c1ea80
    */
   bool                                  flag_matrices_were_updated;
 
