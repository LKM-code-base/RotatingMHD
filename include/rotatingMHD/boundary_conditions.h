--- conflicted
+++ resolved
@@ -76,9 +76,11 @@
 
 /*!
  * @struct BoundaryConditionsBase
+ *
  * @brief A structure containing all instances related to the
  * boundary conditions which are independent
  * of the rank of the tensor field.
+ *
  */
 template <int dim>
 struct BoundaryConditionsBase
@@ -144,8 +146,10 @@
 
   /*!
    * @brief This method clears all boundary conditions.
+   *
    * @details This is a pure virtual method. Its implementation is
    * overriden in the child structs
+   *
    */
   virtual void                    clear() = 0;
 
@@ -157,12 +161,6 @@
   void print_summary(Stream &stream);
 
 protected:
-  /*!
-   * @details Release all memory and return all objects to a state just like
-   * after having called the default constructor.
-   */
-  virtual void clear();
-
   /*!
    * @brief A vector containing all boundary indicators assigned to
    * boundary faces of active cells of the @ref triangulation.
@@ -331,11 +329,7 @@
   /*!
    * @brief This method clears all boundary conditions of this object.
    */
-<<<<<<< HEAD
-  virtual void clear();
-=======
   virtual void clear() override;
->>>>>>> 54e7d23b
 
   /*!
    * @brief This method copies the content of another @ref ScalarBoundaryConditions
@@ -498,11 +492,7 @@
   /*!
    * @brief This method clears all boundary conditions.
    */
-<<<<<<< HEAD
-  virtual void clear();
-=======
   virtual void clear() override;
->>>>>>> 54e7d23b
 
   /*!
    * @brief This method copies the content of another @ref VectorBoundaryConditions
