#ifndef INCLUDE_ROTATINGMHD_BOUNDARY_CONDITIONS_H_
#define INCLUDE_ROTATINGMHD_BOUNDARY_CONDITIONS_H_

#include <rotatingMHD/global.h>

#include <deal.II/base/function.h>
<<<<<<< HEAD
#include <deal.II/base/tensor_function.h>
=======
#include <deal.II/distributed/tria.h>
>>>>>>> 8be96737

#include <algorithm>
#include <vector>
#include <map>
#include <memory.h>

namespace RMHD
{

using namespace dealii;

namespace Entities
{

/*!
 * @struct PeriodicBoundaryData
 * @brief A struct encompassing all the information needed to set
 * a periodic boundary condition.
 */
template <int dim>
struct PeriodicBoundaryData
{
  /*!
   * @brief The boundary id pair of the paired edges or faces.
   */
  std::pair<types::boundary_id,types::boundary_id>  boundary_pair;

  /*!
   * @brief The direction in which the edges or faces are parallel.
   */
  unsigned int                                      direction;

  /*!
   * @brief A matrix describing a transformation of the degrees of freedom
   * to be done before pairing. This matrix is only meaningful for vector
   * fields.
   */
  FullMatrix<double>                                rotation_matrix;

  /*!
   * @brief The offset to be done before pairing.
   */
  Tensor<1,dim>                                     offset;

  /*!
   * @brief Constructor.
   */
  PeriodicBoundaryData(const types::boundary_id first_boundary,
                       const types::boundary_id second_boundary,
                       const unsigned int       direction,
                       const FullMatrix<double> rotation_matrix = FullMatrix<double>(IdentityMatrix(dim)),
                       const Tensor<1,dim>      offset = Tensor<1,dim>());
};

/*!
 * @enum BCType
 * @brief An enum class listing the possible types of boundary conditions.
 */
enum class BCType
{
  periodic,
  dirichlet,
  neumann,
  normal_flux,
  tangential_flux
};

/*!
 * @struct BoundaryConditionsBase
 * @brief A structure containing all instances related to the
 * boundary conditions which are independent
 * of the rank of the tensor field.
 */
template <int dim>
struct BoundaryConditionsBase
{
public:
  /*!
   * @brief Constructor.
   */
  BoundaryConditionsBase(
    const parallel::distributed::Triangulation<dim> &triangulation);

  /*!
   * @brief A typedef for a mapping using boundary ids as keys
   * and shared pointers to functions as values.
   */
  using FunctionMapping = std::map<types::boundary_id,
                                   std::shared_ptr<Function<dim>>>;

  /*!
   * @brief A mapping of boundary ids on which Dirichlet boundary
   * conditions are set and their respective function.
   */
  FunctionMapping                           dirichlet_bcs;

  /*!
   * @brief A vector containing all the @ref PeriodicBoundaryData instances
   * to be applied as boundary conditions.
   */
  std::vector<PeriodicBoundaryData<dim>>    periodic_bcs;

  /*!
   * @brief A multimap of boundary condition types and boundary ids
   * which were mark as having a time-dependent function.
   */
  std::multimap<BCType, types::boundary_id> time_dependent_bcs_map;

  /*!
   * @brief Returns a vector containing the boundary indicators of the
   * unconstrained boundaries.
   */
  std::vector<types::boundary_id> get_unconstrained_boundary_ids();

protected:
  /*!
   * @brief A vector containing all boundary indicators assigned to 
   * boundary faces of active cells of the @ref triangulation.
   */
  std::vector<types::boundary_id>                 boundary_ids;

  /*!
   * @brief A vector containing all the boundary indicators of the
   * constrainted boundaries.
   */
  std::vector<types::boundary_id>                 constrained_boundaries;

  /*!
   * @brief Reference to the underlying triangulation.
   */
  const parallel::distributed::Triangulation<dim> &triangulation;

  /*!
   * @brief A flag indicating wether the boundary indicators are to be
   * extracted.
   */ 
  bool                                            flag_extract_boundary_ids;
};

/*!
 * @struct ScalarBoundaryConditions
 * @brief A structure containing all the instances related to the
 * boundary conditions of a scalar field.
 */
template <int dim>
struct ScalarBoundaryConditions : BoundaryConditionsBase<dim>
{
  /*!
<<<<<<< HEAD
   * @brief A typdef for the a mapping using boundary ids as keys
   * and functions shared pointers as value.
   */
  using FunctionMapping = std::map<types::boundary_id,
                                   std::shared_ptr<Function<dim>>>;
  /*!
   * @brief A mapping of boundary ids on which Neumann boundary
   * conditions are set and their respective function.
   */
  FunctionMapping                           neumann_bcs;
=======
   * @brief Constructor.
   */
  ScalarBoundaryConditions(
    const parallel::distributed::Triangulation<dim> &triangulation);
>>>>>>> 8be96737

  /*!
   * @brief This method sets a periodic boundary condition by adding a
   * @ref PeriodicBoundaryData object to the member variable
   * @ref BoundaryConditionsBase::periodic_bcs.
   *
   * @details It calls the @ref check_boundary_id method before
   * adding the entry.
   */
  void set_periodic_bcs(const types::boundary_id  first_boundary,
                        const types::boundary_id  second_boundary,
                        const unsigned int        direction,
                        const FullMatrix<double>  rotation_matrix = 
                                FullMatrix<double>(IdentityMatrix(dim)),
                        const Tensor<1,dim>       offset = Tensor<1,dim>());

  /*!
   * @brief This method sets a Dirichlet boundary condition by adding pair of a
   * boundary id and a function to @ref BoundaryConditionsBase::dirichlet_bcs.
   *
   * @details If no function is explicitly passed, it assumes that a
   * homogeneous boundary condition should be applied on the given boundary.
   * It calls the @ref check_boundary_id method before adding the entry and marks
   * the boundary as time dependent according to the boolean passed.
   */
  void set_dirichlet_bcs(const types::boundary_id             boundary_id,
                         const std::shared_ptr<Function<dim>> &function
                          = std::shared_ptr<Function<dim>>(),
                         const bool                           time_dependent
                          = false);

  /*!
   * @brief This method sets a Neumann boundary condition by adding a pair of a
   * boundary id and function to @ref BoundaryConditionsBase::dirichlet_bcs.
   *
   * @details If no function is explicitly passed, it assumes that a
   * homogeneous boundary condition should be applied on the given boundary.
   * It calls the @ref check_boundary_id method before adding the entry and marks
   * the boundary as time dependent according to the boolean passed.
   *
   * @attention The passed function has to match \f$ g(x,t) = \nabla u 
   * \cdot \bs{n} \f$, i.e., a scalar function.
   */
  void set_neumann_bcs(const types::boundary_id             boundary_id,
                       const std::shared_ptr<Function<dim>> &function
                         = std::shared_ptr<Function<dim>>(),
                       const bool                           time_depedent
                         = false);

  /*!
   * @brief This method sets the time of the functions by calling their
   * respective methods in a loop.
   */
  void set_time(const double time);

  /*!
   * @brief This method clears all boundary conditions.
   */
  void clear();

  /*!
   * @brief This method copies the content of another @ref ScalarBoundaryConditions
   * instance
   */
  void copy(const ScalarBoundaryConditions<dim> &other);

private:
  /*!
   * @brief A scalar zero function used for homogeneous boundary
   * conditions.
   */
  const std::shared_ptr<Function<dim>>  zero_function_ptr
    = std::make_shared<Functions::ZeroFunction<dim>>();

  /*!
   * @brief This method checks if the passed boundary id is already constrained.
   *
   * @details It returns an error if the passed boundary id is constrained.
   */
  void check_boundary_id(const types::boundary_id boundary_id);
};

/*!
 * @struct VectorBoundaryConditions
 * @brief A structure containing all the instances related to the
 * boundary conditions of a vector field.
 */
template <int dim>
struct VectorBoundaryConditions : BoundaryConditionsBase<dim>
{
  /*!
   * @brief Constructor.
   */
  VectorBoundaryConditions(
    const parallel::distributed::Triangulation<dim> &triangulation);

  /*!
   * @brief A typedef for the a mapping using boundary ids as keys
   * and shared pointers to functions as values.
   */
  using FunctionMapping = std::map<types::boundary_id,
                                   std::shared_ptr<Function<dim>>>;

  /*!
   * @brief A typdef for the a mapping using boundary ids as keys
   * and tensor functions shared pointers as value.
   */
  using TensorFunctionMapping = std::map<types::boundary_id,
                                   std::shared_ptr<TensorFunction<1,dim>>>;
  /*!
   * @brief A mapping of boundary ids on which Neumann boundary
   * conditions are set and their respective function.
   */
  TensorFunctionMapping   neumann_bcs;

  /*!
   * @brief A mapping of boundary ids on which normal flux boundary
   * conditions are set and their respective functions.
   */
  FunctionMapping         normal_flux_bcs;

  /*!
   * @brief A mapping of boundary ids on which tangential flux boundary
   * conditions are set and their respective functions.
   */
  FunctionMapping         tangential_flux_bcs;

  /*!
   * @brief This method sets a periodic boundary condition by adding a
   * @ref PeriodicBoundaryData to @ref BoundaryConditionsBase::periodic_bcs.
   *
   * @details It calls the @ref check_boundary_id method before
   * adding the entry.
   */
  void set_periodic_bcs(const types::boundary_id  first_boundary,
                        const types::boundary_id  second_boundary,
                        const unsigned int        direction,
                        const FullMatrix<double>  rotation_matrix
                          = FullMatrix<double>(IdentityMatrix(dim)),
                        const Tensor<1,dim>       offset
                          = Tensor<1,dim>());

  /*!
   * @brief This method sets a Dirichlet boundary conditions by adding a
   * boundary id and function pair to @ref BoundaryConditionsBase::dirichlet_bcs.
   *
   * @details If no function is explicitly passed, it assumes that a
   * homogeneous boundary condition should be applied on the given boundary.
   * It calls the @ref check_boundary_id method before adding the entry and marks
   * the boundary as time dependent according to the boolean passed.
   */
  void set_dirichlet_bcs(const types::boundary_id             boundary_id,
                         const std::shared_ptr<Function<dim>> &function
                          = std::shared_ptr<Function<dim>>(),
                         const bool                           time_depedent
                          = false);

  /*!
   * @brief This methods sets a Neumann boundary conditions by adding a boundary
   * id and function pair to @ref BoundaryConditionsBase::dirichlet_bcs.
   *
   * @details If no function is explicitly passed, it assumes that a
   * homogeneous boundary condition should be applied on the given boundary.
   * It calls the @ref check_boundary_id method before adding the entry and marks
   * the boundary as time-dependent according to the boolean passed.
   *
   * @attention The passed function has to match \f$ \bs{g}(x,t) = \bs{T} 
   * \cdot \bs{n} \f$, i.e., a vector function.
   */
  void set_neumann_bcs(const types::boundary_id                       boundary_id,
                       const std::shared_ptr<TensorFunction<1, dim>>  &function
                          = std::shared_ptr<TensorFunction<1, dim>>(),
                       const bool                                     time_depedent
                          = false);

  /*!
   * @brief This method sets a normal flux boundary condition by adding a
   * boundary id and function pair to @ref normal_flux_bcs.
   *
   * @details If no function is explicitly passed, it assumes that the 
   * degrees of freedom are homogenously constrained. It calls the 
   * @ref check_boundary_id method before adding the entry and marks
   * the boundary as time dependent according to the boolean passed.
   */
  void set_normal_flux_bcs(const types::boundary_id             boundary_id,
                           const std::shared_ptr<Function<dim>> &function
                              = std::shared_ptr<Function<dim>>(),
                           const bool                           time_depedent
                              = false);

  /*!
   * @brief This method sets a tangential flux boundary condition by adding
   * a boundary id and function pair to @ref tangential_flux_bcs.
   *
   * @details If no function is explicitly passed, it assumes that a
   * homogeneous boundary condition should be applied on the given boundary.
   * It calls the @ref check_boundary_id method before adding the entry and marks
   * the boundary as time dependent according to the boolean passed.
   */
  void set_tangential_flux_bcs(const types::boundary_id             boundary_id,
                               const std::shared_ptr<Function<dim>> &function
                                  = std::shared_ptr<Function<dim>>(),
                               const bool                           time_depedent
                                  = false);

  /*!
   * @brief This method sets the time of the functions by calling their
   * respective methods in a loop.
   */
  void set_time(const double time);

  /*!
   * @brief This method clears all boundary conditions.
   */
  void clear();

  /*!
   * @brief This method copies the content of another @ref VectorBoundaryConditions
   * instance.
   */
  void copy(const VectorBoundaryConditions<dim> &other);

private:

  /*!
   * @brief A vector zero function used for homogeneous boundary
   * conditions.
   */
  const std::shared_ptr<Function<dim>>  zero_function_ptr
    = std::make_shared<Functions::ZeroFunction<dim>>(dim);

  /*!
   * @brief A scalar zero tensor function used for homogeneous boundary
   * conditions.
   */
  std::shared_ptr<TensorFunction<1, dim>>  zero_vector = 
                      std::make_shared<ZeroTensorFunction<1,dim>>();


  /*!
   * @brief Checks if the passed boundary id was already constrained.
   *
   * @details It returns an error if it was.
   */
  void check_boundary_id(const types::boundary_id boundary_id);

};

} // namespace Entities

} // namespace RMHD

#endif /* INCLUDE_ROTATINGMHD_BOUNDARY_CONDITIONS_H_ */<|MERGE_RESOLUTION|>--- conflicted
+++ resolved
@@ -4,11 +4,8 @@
 #include <rotatingMHD/global.h>
 
 #include <deal.II/base/function.h>
-<<<<<<< HEAD
 #include <deal.II/base/tensor_function.h>
-=======
 #include <deal.II/distributed/tria.h>
->>>>>>> 8be96737
 
 #include <algorithm>
 #include <vector>
@@ -157,7 +154,12 @@
 struct ScalarBoundaryConditions : BoundaryConditionsBase<dim>
 {
   /*!
-<<<<<<< HEAD
+   * @brief Constructor.
+   */
+  ScalarBoundaryConditions(
+    const parallel::distributed::Triangulation<dim> &triangulation);
+
+  /*!
    * @brief A typdef for the a mapping using boundary ids as keys
    * and functions shared pointers as value.
    */
@@ -168,12 +170,6 @@
    * conditions are set and their respective function.
    */
   FunctionMapping                           neumann_bcs;
-=======
-   * @brief Constructor.
-   */
-  ScalarBoundaryConditions(
-    const parallel::distributed::Triangulation<dim> &triangulation);
->>>>>>> 8be96737
 
   /*!
    * @brief This method sets a periodic boundary condition by adding a
