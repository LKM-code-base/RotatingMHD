#ifndef INCLUDE_ROTATINGMHD_DFG_BENCHMARK_DATA_H_
#define INCLUDE_ROTATINGMHD_DFG_BENCHMARK_DATA_H_

#include <rotatingMHD/entities_structs.h>
#include <rotatingMHD/discrete_time.h>

#include <deal.II/base/point.h>
#include <deal.II/base/table_handler.h>
#include <deal.II/base/timer.h>
#include <deal.II/base/utilities.h>
#include <deal.II/distributed/tria.h>
#include <deal.II/dofs/dof_handler.h>
#include <deal.II/fe/fe_q.h>
#include <deal.II/fe/fe_values.h>
#include <deal.II/fe/fe_system.h>
#include <deal.II/lac/trilinos_vector.h>

#include <iostream>
#include <vector>

namespace RMHD
{

using namespace dealii;

namespace BenchmarkData
{

/*!
 * @struct DFGBechmarkRequest
 *
 * @brief A structure containing the data requested by the DFG benchmark
 * and methods to compute them. The structure computes all request data in
 * dimensionless form.
 *
 * @details The following requested data are computed by evaluating the solution:
 *  - drag coefficient,
 *  - lift coefficient,
 *  - pressure difference.
 *
 *  For a definition of these please refer to the discussion in @ref DFG and the
 *  documentation of @ref compute_drag_and_lift_coefficients .
 *
 */
template <int dim>
struct DFGBechmarkRequest
{

  /*!
   *
   * @brief The default constructor of the structure.
   *
   */
  DFGBechmarkRequest(const double reynolds_number = 100.0,
                     const double reference_length = 1.0);

  /*!
   * @brief The Reynolds number of the problem.
   *
   * @details Its value is defined as
   * \f[ \Reynolds = \frac{v_\mathrm{ref}D}{\nu} \f],
   * where \f$ D \f$ denotes the diameter of the cylinder, \f$ v_\mathrm{ref}\f$
   * the reference velocity which is equal to the average value of the velocity
   * at the inlet. \f$ \nu \f$ is the kinematic viscosity.
   *
   */
  const double  Re;

  /*!
   * @brief The point \f$ \mathrm{P}_\text{front} \f$ at the front side of the
   * cylinder, at which the pressure will be evaluated.
   *
   * @details The point \f$ \mathrm{P}_\text{front} \f$ is located at the
   * dimensionless position
   * \f$ \tilde{\bs{x}}_\text{front} = \frac{1}{D}\big(0.15\,\mathrm{m}\, \ex
   * + 0.20\,\mathrm{m}\, \ey \big)\f$.
   *
   */
  const Point<dim>  front_evaluation_point;

  /*!
   * @brief The point \f$ \mathrm{P}_\text{rear} \f$ at the rear side of the
   * cylinder, at which the pressure will be evaluated.
   *
   * @details The point \f$ \mathrm{P}_\text{rear} \f$ is located at the
   * dimensionless position
   * \f$ \tilde{\bs{x}}_\text{rear} = \frac{1}{D}\big(0.25\,\mathrm{m}\, \ex
   * + 0.20\,\mathrm{m}\, \ey \big)\f$.
   *
   */
  const Point<dim>  rear_evaluation_point;

  /*!
   * @brief The dimensionless pressure difference between the front an the rear
   * evaluation points.
   *
   * @details The dimensionless pressure difference is defined as
   *
   * \f[
   *    \Delta \tilde{p} = \tilde{p}|_{\tilde{\bs{x}}_\text{front}} -
   *    \tilde{p}|_{\tilde{\bs{x}}_\text{rear}}\,.
   * \f]
   *
   */
  double        pressure_difference;

  /*!
   * @brief The drag coefficient.
   *
   * @details It is defined as
   *
   * \f[
   *    c_\text{drag} = 2 \tilde{\bs{F}} \cdot \ex\,,
   * \f]
   *
   * where \f$ \tilde{\bs{F}} \f$ is the dimensionless resulting force acting on
   * the cylinder as described in the documentation of
   * @ref compute_drag_and_lift_coefficients and @ref DFG.
   *
   */
  double        drag_coefficient;

  /*!
   * @brief The lift coefficient.
   *
   * @details It is defined as
   *
   * \f[
   *    c_\text{lift} = 2 \tilde{\bs{F}} \cdot \ey\,,
   * \f]
   *
   * where \f$ \tilde{\bs{F}} \f$ is the dimensionless resulting force acting on
   * the cylinder as described in the documentation of
   * @ref compute_drag_and_lift_coefficients and @ref DFG.
   *
   */
  double        lift_coefficient;

  /*!
   * @brief A table containing the step number, current dimensionless
   * time, the @ref pressure_difference, the @ref drag_coefficient and
   * the @ref lift_coefficient.
   */
  TableHandler  data_table;

  /*!
   * @brief This method computes the @ref pressure_difference.
   */
  void compute_pressure_difference
  (const std::shared_ptr<Entities::ScalarEntity<dim>> &pressure);

  /*!
   * @brief This method computes the @ref drag_coefficient and the
   * @ref lift_coefficient .
   *
   * @details It computes the dimensionless force acting on the cylinder using
   * the following formula
   *
   * \f[
   *    \tilde{\bs{F}} = \int_{\tilde{\Gamma}_3} \Big(-\tilde{p}\bs{1} +
   *    \tfrac{1}{\Reynolds} \big( \tilde{\nabla} \otimes \tilde{\bs{v}}
   *    + \tilde{\bs{v}} \otimes \tilde{\nabla}\big)
   *    \Big) \cdot \bs{n} \dint{\tilde{A}}\,.
   * \f]
   *
   * Then the @ref drag_coefficient and @ref lift_coefficient are obtained as
   *
   * \f[
   *    c_\text{drag} = 2 \tilde{\bs{F}} \cdot \ex\,, \qquad
   *    c_\text{lift} = 2 \tilde{\bs{F}} \cdot \ey\,.
   * \f]
   *
   */
  void compute_drag_and_lift_coefficients
  (const std::shared_ptr<Entities::VectorEntity<dim>>  &velocity,
   const std::shared_ptr<Entities::ScalarEntity<dim>>  &pressure,
   const types::boundary_id                             cylinder_boundary_id);

  /*!
   * @brief A method that updates @ref data_table with the step number,
   * the current dimensionless time, @ref pressure_difference,
   * @ref drag_coefficient and the @ref lift_coefficient.
   */
  void update_table(const TimeDiscretization::DiscreteTime  &time);

  /*!
   * @brief A method that prints @ref data_table with the step number,
   * the current dimensionless time, @ref pressure_difference,
   * @ref drag_coefficient and the @ref lift_coefficient.
   */
  template <typename Stream>
  void print_benchmark_data(Stream &stream) const;

  /*!
   * @brief A method that save the @ref data_table to a file.
   */
  bool save(const std::string &file) const;

private:
  bool table_is_empty;
};

template<int dim> class MIT;

template<typename Stream, int dim>
Stream& operator<<(Stream &, const MIT<dim> &);

/*!
 * @class MIT
 * @brief A class which computes and contains all the MIT benchmark's data.
 * @details Furthermore the probed data at the first sample point can
 * be printed to the terminal through the overloaded stream operator
 * and the entire data can be printed to a text file.
 * @todo Compute the stream function and the vorticity at the
 * first sample point.
 */
template <int dim>
class MIT
{
public:
  /*!
   * @brief Constructor.
   */
  MIT(const std::shared_ptr<Entities::VectorEntity<dim>>  &velocity,
      const std::shared_ptr<Entities::ScalarEntity<dim>>  &pressure,
      const std::shared_ptr<Entities::ScalarEntity<dim>>  &temperature,
      const types::boundary_id  left_wall_boundary_id,
      const types::boundary_id  right_wall_boundary_id,
      const std::shared_ptr<Mapping<dim>>                 external_mapping
                                = std::shared_ptr<Mapping<dim>>());

  /*!
   * @brief A method that computes all the benchmark data with the
   * last computed field variables.
   */
  void update_table(const TimeDiscretization::DiscreteTime  &time);

  /*!
   * @brief Outputs the computed benchmark data to a text file in
   * org mode format.
   */
  bool save(const std::string &file_name) const;


  /*!
   * @brief Output of the benchmark data to the terminal.
   */
  template<typename Stream>
  void print_benchmark_data(Stream &stream) const;

private:
  /*!
   * @brief The MPI communicator which is equal to `MPI_COMM_WORLD`.
   */
  const MPI_Comm                                &mpi_communicator;

  /*!
   * @brief A shared pointer to the mapping to be used throughout the solver.
   */
  std::shared_ptr<Mapping<dim>>                 mapping;

  /*!
   * @brief A shared pointer to the velocity field's numerical
   * representation.
   */
  const std::shared_ptr<const Entities::VectorEntity<dim>>  velocity;

  /*!
   * @brief A shared pointer to the pressure field's numerical
   * representation.
   */
  const std::shared_ptr<const Entities::ScalarEntity<dim>>  pressure;

  /*!
   * @brief A shared pointer to the temperature field's numerical
   * representation.
   */
  const std::shared_ptr<const Entities::ScalarEntity<dim>>  temperature;

  /*!
   * @brief A vector containing all the points at which data will be
   * sampled.
   * @details The points are
   * \f[
   * P_1 = (0.1810,\, 7.3700), \quad
   * P_2 = (0.8190,\, 0.6300), \quad
   * P_3 = (0.1810,\, 0.6300), \quad
   * P_4 = (0.8190,\, 7.3700), \quad \textrm{and} \quad
   * P_5 = (0.1810,\, 4.0000).
   * \f]
   */
  std::vector<Point<dim>>                       sample_points;

  /*!
   * @brief A vector containing the pertinent pressure differences.
   * @details Defined as
   * \f[
   * \Delta p_{ij} = p_i - p_j
   * \f]
   * where the subindices indicate the sample point. The computed
   * differences are \f$ \Delta p_{14} \f$, \f$ \Delta p_{51} \f$ and
   * \f$ \Delta p_{35} \f$.
   */
  std::vector<double>                           pressure_differences;

  /*!
   * @brief The velocity vector at the sample point \f$ P_1 \f$.
   */
  Tensor<1,dim>                                 velocity_at_p1;

  /*!
   * @brief The temperature at the sample point \f$ P_1 \f$.
   */
  double                                        temperature_at_p1;

  /*!
   * @brief The stream function at the sample point \f$ P_1 \f$.
   */
  double                                        stream_function_at_p1;

  /*!
   * @brief The vorticity norm at the sample point \f$ P_1 \f$.
   */
  double                                        vorticity_at_p1;

  /*!
   * @brief The Nusselt number at the left and right walls.
   * @details They are given by
   * \f[
   * \mathit{Nu}_{1,2} = \dfrac{1}{H} \int_{\Gamma_{1,2}} \nabla \vartheta
   * \cdot \bs{n} \dint a
   * \f]
   * where the subindices 0 and 1 indicate the left and right walls
   * respectively.
   */
  std::pair<double, double>                     nusselt_numbers;

  /*!
   * @brief The skewness metric.
   * @details Given by
   * \f[
   * \varepsilon_{12} = \vartheta_1 + \vartheta_2
   * \f]
   * where the subindices indicate the sample point.
   */
  double                                        skewness_metric;

  /*!
   * @brief The average velocity metric.
   * @details Given by
   * \f[
   * \hat{u} = \sqrt{ \dfrac{1}{2HW} \int_\Omega \bs{u} \cdot \bs{u} \dint v}
   * \f]   */
  double                                        average_velocity_metric;

  /*!
   * @brief The average vorticity metric.
   * @details Given by
   * \f[
   * \hat{\omega} = \sqrt{ \dfrac{1}{2HW} \int_\Omega
   * (\nabla \times \bs{u}) \cdot (\nabla \times \bs{u}) \dint v}   * \f]   */
  double                                        average_vorticity_metric;

  /*!
   * @brief The table which stores all the benchmark data.
   */
  TableHandler              data;

  /*!
   * @brief The width of the cavity.
   * @details Given by  \f$ W = 1.0 \f$.
   */
  const double              width;

  /*!
   * @brief The height of the cavity.
   * @details Given by  \f$ H = 8.0 \f$.
   */
  const double              height;

  /*!
   * @brief The areaa of the cavity.
   * @details Given by  \f$ A = WH \f$
   */
  const double              area;

  /*!
   * @brief The boundary id of the cavity's left wall.
   */
  const types::boundary_id  left_wall_boundary_id;

  /*!
   * @brief The boundary id of the cavity's right wall.
   */
  const types::boundary_id  right_wall_boundary_id;

  bool  table_is_empty;

  /*!
   * @brief A method that samples all the point data and computes the
   * pressure differences and skew-symmetrie of the temperature field.
   * @brief More specifically, the method updates the values of
   * \f$ \bs{u} \f$, \f$ \vartheta \f$, \f$ \psi \f$ and \f$ \omega \f$
   * at the sample point \f$ P_1 \f$; the skewness metric
   * \f$ \varepsilon_{12} \f$; the pressure differences
   * \f$ \Delta p_{14} \f$, \f$ \Delta p_{51} \f$ and
   * \f$ \Delta p_{35} \f$.
   */
  void compute_point_data();

  /*!
   * @brief A method that computes the Nusselt number of the
   * walls with Dirichlet boundary conditions on the temperature field.
   * @details They are given by
   * \f[
   * \mathit{Nu}_{1,2} = \dfrac{1}{H} \int_{\Gamma_{1,2}} \nabla \vartheta
   * \cdot \bs{n} \dint a
   * \f]
   * where the subindices 0 and 1 indicate the left and right walls
   * respectively.
   * */
  void compute_wall_data();

  /*!
   * @brief A method that computes the average velocity and vorticity
   * metrics.
   * @details They are given by
   * \f[
   * \hat{u} = \sqrt{ \dfrac{1}{2HW} \int_\Omega \bs{u} \cdot \bs{u} \dint v}
   * \quad \textrm{and} \quad
   * \hat{\omega} = \sqrt{ \dfrac{1}{2HW} \int_\Omega
   * (\nabla \times \bs{u}) \cdot (\nabla \times \bs{u}) \dint v}
   * \f]
   */
  void compute_global_data();
};

<<<<<<< HEAD
=======


template<int dim> class ChristensenBenchmark;

template<typename Stream, int dim>
Stream& operator<<(Stream &, const ChristensenBenchmark<dim> &);

/*!
 * @class ChristensenBenchmark
 * @brief A class which computes and contains all the Christensen
 * benchmark's data.
 * @details Furthermore the data can be printed to the terminal through
 * the overloaded stream operator or to a text file.
 */
template <int dim>
class ChristensenBenchmark
{
public:
  /*!
   * @brief Constructor.
   */
  ChristensenBenchmark(
    const std::shared_ptr<Entities::VectorEntity<dim>>  &velocity,
    const std::shared_ptr<Entities::ScalarEntity<dim>>  &temperature,
    const std::shared_ptr<Entities::VectorEntity<dim>>  &magnetic_field,
    const TimeDiscretization::VSIMEXMethod              &time_stepping,
    const RunTimeParameters::DimensionlessNumbers       &dimensionless_numbers,
    const double                                        outer_radius,
    const double                                        inner_radius,
    const unsigned int                                  case_number,
    const std::shared_ptr<Mapping<dim>>                 external_mapping
                              = std::shared_ptr<Mapping<dim>>(),
    const std::shared_ptr<ConditionalOStream>           external_pcout
                              = std::shared_ptr<ConditionalOStream>(),
    const std::shared_ptr<TimerOutput>                  external_timer
                              = std::shared_ptr<TimerOutput>());

  /*!
   * @brief A method that computes all the benchmark data with the
   * last computed field variables.
   */
  void compute_benchmark_data();

  /*!
   * @brief Outputs the computed benchmark data to a text file in
   * org mode format.
   */
  void print_data_to_file(std::string file_name);


  /*!
   * @brief Output of the benchmark data to the terminal.
   */
  template<typename Stream, int dim_>
  friend Stream& operator<<(Stream &stream, const ChristensenBenchmark<dim_> &mit);


private:
  /*!
   * @brief The MPI communicator which is equal to `MPI_COMM_WORLD`.
   */
  const MPI_Comm                                &mpi_communicator;

  /*!
   * @brief A reference to the class controlling the temporal discretization.
   */
  const TimeDiscretization::VSIMEXMethod        &time_stepping;

  /*!
   * @brief A shared pointer to a conditional output stream object.
   */
  std::shared_ptr<ConditionalOStream>           pcout;

  /*!
   * @brief A shared pointer to a monitor of the computing times.
   */
  std::shared_ptr<TimerOutput>                  computing_timer;

  /*!
   * @brief A shared pointer to the mapping to be used throughout the solver.
   */
  std::shared_ptr<Mapping<dim>>                 mapping;

  /*!
   * @brief A shared pointer to the velocity field's numerical
   * representation.
   */
  const std::shared_ptr<const Entities::VectorEntity<dim>>  velocity;

  /*!
   * @brief A shared pointer to the temperature field's numerical
   * representation.
   */
  const std::shared_ptr<const Entities::ScalarEntity<dim>>  temperature;

  /*!
   * @brief A shared pointer to the magnetic flux field's numerical
   * representation.
   */
  const std::shared_ptr<const Entities::VectorEntity<dim>>  magnetic_field;

  /*!
   * @brief A reference to the struct containing all the relevant
   * dimensionless numbers.
   */
  const RunTimeParameters::DimensionlessNumbers             &dimensionless_numbers;

  /*!
   * @brief The number of the case to be performed.
   */
  const unsigned int  case_number;

  /*!
   * @brief The radius of the sample point. Set as the mid-depth radius
   * \f$ r = \tfrac{1}{2}(r_i + r_o) \f$.
   */
  const double  sample_point_radius;

  /*!
   * @brief The colatitude of the sampling point. Set as the equatiorial
   * plane, *i. e.*, \f$ \theta = 90 \f$.
   */
  const double  sample_point_colatitude;

  /*!
   * @brief The longitude of the sampling point. Set by the conditions
   * \f$ u_{\textrm{r}} = 0 \f$ and \f$ \pd{ u_{\textrm{r}}}{\phi} > 0\f$.
   */
  double        sample_point_longitude;

  /*!
   * @brief The sample point.
   */
  Point<dim>    sample_point;

  /*!
   * @brief The drift frequency.
   */
  double        drift_frequency;

  /*!
   * @brief The mean kinetic energy density
   * @details Given by
   * \f[
   * E_{\textrm{kin}} = \frac{1}{2V} \int_\Omega \bs{u} \cdot \bs{u} \dint{v}
   * \f]
   * where \f$ V \f$ is the volume of the shell,
   * \f$ \Omega \f$ the shell domain and
   * \f$ \bs{u} \f$ the velocity field.
   */
  double        mean_kinetic_energy_density;

  /*!
   * @brief The mean magnetic energy density
   * @details Given by
   * \f[
   * E_{\textrm{mag}} = \frac{1}{2V \Ekman \magPrandtl} \int_\Omega \bs{B} \cdot \bs{B} \dint{v}
   * \f]
   * where \f$ V \f$ is the volume of the shell,
   * \f$ \Ekman \f$ the Ekman number,
   * \f$ \magPrandtl \f$ the magnetic Prandtl number,
   * \f$ \Omega \f$ the shell domain and
   * \f$ \bs{B} \f$ the magnetic field.
   */
  double        mean_magnetic_energy_density;

  /*!
   * @brief The volume of the discrete domain.
   */
  double        discrete_volume;

  /*!
   * @brief The temperature evaluated at the @ref sample_point.
   */
  double        temperature_at_sample_point;

  /*!
   * @brief The velocity vector evaluated at the @ref sample_point.
   */
  double        azimuthal_velocity_at_sample_point;

  /*!
   * @brief The magnetic flux vector evaluated at the @ref sample_point.
   */
  double        polar_magnetic_field_at_sample_point;

  /*!
   * @brief The table which stores all the benchmark data.
   */
  TableHandler  data;

  /*!
   * @brief A method that computes the @ref drift_frequency, the
   * @ref mean_kinetic_energy_density and the
   * @ref mean_magnetic_energy_density.
   * @todo Compute drift frequency
   */
  void compute_global_data();

  /*!
   * @brief This method assembles the local mass and the local stiffness
   * matrices of the velocity field on a single cell.
   */
  void compute_local_global_squared_norms(
    const typename DoFHandler<dim>::active_cell_iterator &cell,
    AssemblyData::Benchmarks::Christensen::Scratch<dim>  &scratch,
    AssemblyData::Benchmarks::Christensen::Copy          &data);

  /*!
   * @brief This method copies the local mass and the local stiffness matrices
   * of the velocity field on a single cell into the global matrices.
   */
  void copy_local_to_global_squared_norms(
    const AssemblyData::Benchmarks::Christensen::Copy  &data);

  /*!
   * @brief A method that locates the sample point.
   * @details The radius and the colatitude are set as the mid-depth
   * radius and the equatorial plane respectively. The longitude is
   * determine by the conditions
   * \f[
   * u_{\textrm{r}} = 0 \qquad
   * \textrm{and} \qquad
   * \pd{ u_{\textrm{r}}}{\phi} > 0.
   * \f]
   */
  void find_sample_point();

  /*!
   * @brief A method that computes the value of the radial velocity
   * at the given spherical coordinates
   */
  double compute_radial_velocity(
    const double radius,
    const double azimuthal_angle,
    const double polar_angle = numbers::PI_2) const;

  /*!
   * @brief A method that computes a root of the radial velocity w.r.t.
   * the longitude.
   * @details The method is employs around the boost's
   * bracket_and_solve_root method.
   */
  double compute_zero_of_radial_velocity(
    const double       phi_guess,
    const bool         local_slope,
    const double       tol,
    const unsigned int &max_iter) const;

  /*!
   * @brief A method that computes the value of the derivative of the
   * radial velocity w.r.t. to the longitude at the given spherical
   * coordinates
   */
  double compute_azimuthal_gradient_of_radial_velocity(
    const double radius,
    const double azimuthal_angle,
    const double polar_angle = numbers::PI_2) const;

  /*!
   * @brief A method that computes the velocity vector and the temperature
   * at the @ref sample_point.
   */
  void compute_point_data();
};

>>>>>>> 128e2a74
} // namespace BenchmarkData

} // namespace RMHD

#endif /* INCLUDE_ROTATINGMHD_DFG_BENCHMARK_DATA_H_ */<|MERGE_RESOLUTION|>--- conflicted
+++ resolved
@@ -1,8 +1,11 @@
 #ifndef INCLUDE_ROTATINGMHD_DFG_BENCHMARK_DATA_H_
 #define INCLUDE_ROTATINGMHD_DFG_BENCHMARK_DATA_H_
 
+#include <rotatingMHD/assembly_data.h>
 #include <rotatingMHD/entities_structs.h>
 #include <rotatingMHD/discrete_time.h>
+#include <rotatingMHD/time_discretization.h>
+#include <rotatingMHD/run_time_parameters.h>
 
 #include <deal.II/base/point.h>
 #include <deal.II/base/table_handler.h>
@@ -174,7 +177,7 @@
   void compute_drag_and_lift_coefficients
   (const std::shared_ptr<Entities::VectorEntity<dim>>  &velocity,
    const std::shared_ptr<Entities::ScalarEntity<dim>>  &pressure,
-   const types::boundary_id                             cylinder_boundary_id);
+   const types::boundary_id                             cylinder_boundary_id = 2);
 
   /*!
    * @brief A method that updates @ref data_table with the step number,
@@ -200,17 +203,14 @@
   bool table_is_empty;
 };
 
-template<int dim> class MIT;
-
-template<typename Stream, int dim>
-Stream& operator<<(Stream &, const MIT<dim> &);
-
 /*!
  * @class MIT
+ *
  * @brief A class which computes and contains all the MIT benchmark's data.
  * @details Furthermore the probed data at the first sample point can
  * be printed to the terminal through the overloaded stream operator
  * and the entire data can be printed to a text file.
+ *
  * @todo Compute the stream function and the vorticity at the
  * first sample point.
  */
@@ -435,12 +435,9 @@
   void compute_global_data();
 };
 
-<<<<<<< HEAD
-=======
-
-
+
+// forward declaration
 template<int dim> class ChristensenBenchmark;
-
 template<typename Stream, int dim>
 Stream& operator<<(Stream &, const ChristensenBenchmark<dim> &);
 
@@ -649,8 +646,7 @@
    * @brief This method copies the local mass and the local stiffness matrices
    * of the velocity field on a single cell into the global matrices.
    */
-  void copy_local_to_global_squared_norms(
-    const AssemblyData::Benchmarks::Christensen::Copy  &data);
+  void copy_local_to_global_squared_norms(const AssemblyData::Benchmarks::Christensen::Copy  &data);
 
   /*!
    * @brief A method that locates the sample point.
@@ -703,7 +699,6 @@
   void compute_point_data();
 };
 
->>>>>>> 128e2a74
 } // namespace BenchmarkData
 
 } // namespace RMHD
