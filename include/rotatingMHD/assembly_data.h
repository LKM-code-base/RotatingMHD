--- conflicted
+++ resolved
@@ -59,18 +59,11 @@
 template <int dim>  
 struct MassStiffnessCopy : CopyBase<dim>
 {
-<<<<<<< HEAD
-  unsigned int                          pressure_dofs_per_cell;
-  FullMatrix<double>                    local_pressure_mass_matrix;
-  FullMatrix<double>                    local_phi_laplace_matrix;
-  std::vector<types::global_dof_index>  local_pressure_dof_indices;
-=======
   MassStiffnessCopy(const unsigned int dofs_per_cell);
 
   MassStiffnessCopy(const MassStiffnessCopy &data);
 
   FullMatrix<double>  local_mass_matrix;
->>>>>>> d720a672
 
   FullMatrix<double>  local_stiffness_matrix;
 };
@@ -115,49 +108,7 @@
 
   Scratch(const Scratch &data);
 
-<<<<<<< HEAD
-  FEValues<dim>                         velocity_fe_values;
-  FEValues<dim>                         pressure_fe_values;
-  FEFaceValues<dim>                     velocity_fe_face_values;
-  FEValues<dim>                         temperature_fe_values;
-  unsigned int                          n_q_points;
-  unsigned int                          n_face_q_points;
-  unsigned int                          velocity_dofs_per_cell;
-  std::vector<double>                   pressure_tmp_values;
-  std::vector<Tensor<1, dim>>           velocity_tmp_values;
-  std::vector<double>                   extrapolated_velocity_divergences;
-  std::vector<Tensor<1, dim>>           extrapolated_velocity_values;
-  std::vector<CurlType>                 extrapolated_velocity_curls;
-  std::vector<double>                   old_velocity_divergences;
-  std::vector<Tensor<1, dim>>           old_velocity_values;
-  std::vector<CurlType>                 old_velocity_curls;
-  std::vector<Tensor<2,dim>>            old_velocity_gradients;
-  std::vector<double>                   old_old_velocity_divergences;
-  std::vector<Tensor<1, dim>>           old_old_velocity_values;
-  std::vector<CurlType>                 old_old_velocity_curls;
-  std::vector<Tensor<2, dim>>           old_old_velocity_gradients;
-  std::vector<double>                   extrapolated_temperature_values;
-  std::vector<Tensor<1, dim>>           body_force_values;
-  std::vector<Tensor<1, dim>>           neumann_function_values;
-  std::vector<Tensor<1, dim>>           phi_velocity;
-  std::vector<Tensor<1, dim>>           face_phi_velocity;
-  std::vector<double>                   div_phi_velocity;
-  std::vector<Tensor<2,dim>>            grad_phi_velocity;
-  std::vector<CurlType>                 curl_phi_velocity;
-
-  LocalCellData(const FESystem<dim>     &velocity_fe,
-                const FE_Q<dim>         &pressure_fe,
-                const FE_Q<dim>         &temperature_fe,
-                const Quadrature<dim>   &velocity_quadrature_formula,
-                const Quadrature<dim-1> &velocity_face_quadrature_formula,
-                const UpdateFlags       velocity_update_flags,
-                const UpdateFlags       pressure_update_flags,
-                const UpdateFlags       temperature_update_flags,
-                const UpdateFlags       velocity_face_update_flags);
-  LocalCellData(const LocalCellData     &data);
-=======
   FEValues<dim> fe_values;
->>>>>>> d720a672
 };
 
 } // namespace RightHandSide
@@ -175,20 +126,12 @@
 template <int dim>  
 struct Scratch : Generic::Matrix::Scratch<dim>
 {
-<<<<<<< HEAD
-  unsigned int                          pressure_dofs_per_cell;
-  Vector<double>                        local_projection_step_rhs;
-  Vector<double>                        local_pressure_space_projection_rhs;
-  FullMatrix<double>                    local_matrix_for_inhomogeneous_bc;
-  std::vector<types::global_dof_index>  local_pressure_dof_indices;
-=======
   Scratch(const Mapping<dim>        &mapping,
           const Quadrature<dim>     &quadrature_formula,
           const FiniteElement<dim>  &fe,
           const UpdateFlags         update_flags);
   
   Scratch(const Scratch &data);
->>>>>>> d720a672
 
   std::vector<Tensor<1, dim>> phi;
   
@@ -217,20 +160,12 @@
   
   std::vector<Tensor<1, dim>> grad_phi;
 };
-
-} // namespace PressureConstantMatrices
-
-namespace AdvectionMatrix
-{
-
-template<int dim>
 using Copy = Generic::Matrix::Copy<dim>;
 
 template <int dim>  
 struct Scratch : Generic::Matrix::Scratch<dim>
 {
   Scratch(const Mapping<dim>        &mapping,
-          const Quadrature<dim>     &quadrature_formula,
           const FiniteElement<dim>  &fe,
           const UpdateFlags         update_flags);
 
