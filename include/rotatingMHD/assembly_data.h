#ifndef INCLUDE_ROTATINGMHD_ASSEMBLY_DATA_H_
#define INCLUDE_ROTATINGMHD_ASSEMBLY_DATA_H_

#include <deal.II/base/quadrature_lib.h>
#include <deal.II/fe/fe_system.h>
#include <deal.II/fe/fe_q.h>
#include <deal.II/fe/fe_values.h>
#include <deal.II/fe/mapping.h>
#include <deal.II/numerics/matrix_tools.h>

namespace RMHD
{
using namespace dealii;

namespace AdvectionAssembly
{

  template <int dim>
struct MappingData
{
  FullMatrix<double>                   local_matrix;
  std::vector<types::global_dof_index> local_dof_indices;

  MappingData(const unsigned int dofs_per_cell);
  MappingData(const MappingData &data);
};

template <int dim>  
struct LocalCellData
{
  using CurlType = typename FEValuesViews::Vector< dim >::curl_type;

  FEValues<dim>               fe_values;
  const unsigned int          n_q_points;
  const unsigned int          dofs_per_cell;
  std::vector<double>         extrapolated_velocity_divergences;
  std::vector<Tensor<1,dim>>  extrapolated_velocity_values;
  std::vector<CurlType>       extrapolated_velocity_curls;
  std::vector<Tensor<1,dim>>  phi_velocity;
  std::vector<Tensor<2,dim>>  grad_phi_velocity;
  std::vector<CurlType>       curl_phi_velocity;

  LocalCellData(const FESystem<dim>  &fe,
                const Quadrature<dim>&quadrature_formula,
                const UpdateFlags     flags);
  LocalCellData(const LocalCellData  &data);
};
}// namespace AdvectionAssembly

namespace VelocityMatricesAssembly
{
template <int dim>
struct MappingData
{
  unsigned int                          velocity_dofs_per_cell;
  FullMatrix<double>                    local_velocity_mass_matrix;
  FullMatrix<double>                    local_velocity_laplace_matrix;
  std::vector<types::global_dof_index>  local_velocity_dof_indices;

  MappingData(const unsigned int velocity_dofs_per_cell);
  MappingData(const MappingData &data);
};

template <int dim>
struct LocalCellData
{
  FEValues<dim>               velocity_fe_values;
  const unsigned int          n_q_points;
  const unsigned int          velocity_dofs_per_cell;
  std::vector<Tensor<1,dim>>  phi_velocity;
  std::vector<Tensor<2,dim>>  grad_phi_velocity;

  LocalCellData(const FESystem<dim>  &velocity_fe,
                const Quadrature<dim>&velocity_quadrature_formula,
                const UpdateFlags     velocity_update_flags);
  LocalCellData(const LocalCellData  &data);
};
} // namespace VelocityMatricesAssembly

namespace PressureMatricesAssembly
{
template <int dim>
struct MappingData
{
  unsigned int                          pressure_dofs_per_cell;
  FullMatrix<double>                    local_pressure_mass_matrix;
  FullMatrix<double>                    local_phi_laplace_matrix;
  std::vector<types::global_dof_index>  local_pressure_dof_indices;

  MappingData(const unsigned int pressure_dofs_per_cell);
  MappingData(const MappingData &data);
};

template <int dim>
struct LocalCellData
{
  FEValues<dim>               pressure_fe_values;
  const unsigned int          n_q_points;
  const unsigned int          pressure_dofs_per_cell;
  std::vector<double>         phi_pressure;
  std::vector<Tensor<1,dim>>  grad_phi_pressure;

  LocalCellData(const FE_Q<dim>      &pressure_fe,
                const Quadrature<dim>&pressure_quadrature_formula,
                const UpdateFlags     pressure_update_flags);
  LocalCellData(const LocalCellData  &data);
};
} // namespace PressureMatricesAssembly

namespace VelocityRightHandSideAssembly
{
template <int dim>
struct MappingData
{
  unsigned int                          velocity_dofs_per_cell;
  Vector<double>                        local_diffusion_step_rhs;
  FullMatrix<double>                    local_matrix_for_inhomogeneous_bc;
  std::vector<types::global_dof_index>  local_velocity_dof_indices;

  MappingData(const unsigned int velocity_dofs_per_cell);
  MappingData(const MappingData &data);
};

template <int dim>
struct LocalCellData
{
  using CurlType = typename FEValuesViews::Vector< dim >::curl_type;

  FEValues<dim>                         velocity_fe_values;
  FEValues<dim>                         pressure_fe_values;
<<<<<<< HEAD
  FEFaceValues<dim>                     velocity_fe_face_values;
  unsigned int                          n_q_points;
  unsigned int                          n_face_q_points;
  unsigned int                          velocity_dofs_per_cell;
=======
  FEValues<dim>                         temperature_fe_values;
  const unsigned int                    n_q_points;
  const unsigned int                    velocity_dofs_per_cell;
>>>>>>> 1db76481
  std::vector<double>                   pressure_tmp_values;
  std::vector<Tensor<1, dim>>           velocity_tmp_values;
  std::vector<double>                   extrapolated_velocity_divergences;
  std::vector<Tensor<1, dim>>           extrapolated_velocity_values;
  std::vector<CurlType>                 extrapolated_velocity_curls;
  std::vector<double>                   old_velocity_divergences;
  std::vector<Tensor<1, dim>>           old_velocity_values;
  std::vector<CurlType>                 old_velocity_curls;
  std::vector<Tensor<2,dim>>            old_velocity_gradients;
  std::vector<double>                   old_old_velocity_divergences;
  std::vector<Tensor<1, dim>>           old_old_velocity_values;
  std::vector<CurlType>                 old_old_velocity_curls;
<<<<<<< HEAD
  std::vector<Tensor<2, dim>>           old_old_velocity_gradients;
  std::vector<Tensor<1, dim>>           body_force_values;
  std::vector<Tensor<1, dim>>           neumann_function_values;
  std::vector<Tensor<1, dim>>           phi_velocity;
  std::vector<Tensor<1, dim>>           face_phi_velocity;
  std::vector<double>                   div_phi_velocity;
  std::vector<Tensor<2,dim>>            grad_phi_velocity;
  std::vector<CurlType>                 curl_phi_velocity;

  LocalCellData(const FESystem<dim>     &velocity_fe,
                const FE_Q<dim>         &pressure_fe,
                const Quadrature<dim>   &velocity_quadrature_formula,
                const Quadrature<dim-1> &velocity_face_quadrature_formula,
                const UpdateFlags       velocity_update_flags,
                const UpdateFlags       pressure_update_flags,
                const UpdateFlags       velocity_face_update_flags);
  LocalCellData(const LocalCellData     &data);
=======
  std::vector<Tensor<2,dim>>            old_old_velocity_gradients;
  std::vector<double>                   extrapolated_temperature_values;
  std::vector<Tensor<1,dim>>            body_force_values;
  std::vector<Tensor<2,dim>>            grad_phi_velocity;
  std::vector<CurlType>                 curl_phi_velocity;

  LocalCellData(const FESystem<dim>  &velocity_fe,
                const FE_Q<dim>      &pressure_fe,
                const FE_Q<dim>      &temperature_fe,
                const Quadrature<dim>&velocity_quadrature_formula,
                const UpdateFlags     velocity_update_flags,
                const UpdateFlags     pressure_update_flags,
                const UpdateFlags     temperature_update_flags);
  LocalCellData(const LocalCellData  &data);
>>>>>>> 1db76481
};
} // namespace VelocityRightHandSideAssembly

namespace PressureRightHandSideAssembly
{
template <int dim>
struct MappingData
{
  unsigned int                          pressure_dofs_per_cell;
  Vector<double>                        local_projection_step_rhs;
  Vector<double>                        local_pressure_space_projection_rhs;
  FullMatrix<double>                    local_matrix_for_inhomogeneous_bc;
  std::vector<types::global_dof_index>  local_pressure_dof_indices;

  MappingData(const unsigned int pressure_dofs_per_cell);
  MappingData(const MappingData &data);
};

template <int dim>
struct LocalCellData
{
  FEValues<dim>                         velocity_fe_values;
  FEValues<dim>                         pressure_fe_values;
  const unsigned int                    n_q_points;
  const unsigned int                    pressure_dofs_per_cell;
  std::vector<double>                   velocity_divergence_values;
  std::vector<double>                   phi_pressure;
  std::vector<Tensor<1, dim>>           grad_phi_pressure;

  LocalCellData(const FESystem<dim>  &velocity_fe,
                const FE_Q<dim>      &pressure_fe,
                const Quadrature<dim>&pressure_quadrature_formula,
                const UpdateFlags     velocity_update_flags,
                const UpdateFlags     pressure_update_flags);
  LocalCellData(const LocalCellData  &data);
};
} // namespace PressureRightHandSideAssembly

namespace PoissonPrestepRightHandSideAssembly
{

template <int dim>
struct MappingData
{
  MappingData(const unsigned int pressure_dofs_per_cell);

  MappingData(const MappingData &data);

  unsigned int                          pressure_dofs_per_cell;

  Vector<double>                        local_poisson_prestep_rhs;

  FullMatrix<double>                    local_matrix_for_inhomogeneous_bc;

  std::vector<types::global_dof_index>  local_pressure_dof_indices;
};

template <int dim>
struct LocalCellData
{
  LocalCellData(const FESystem<dim>     &velocity_fe,
                const FE_Q<dim>         &pressure_fe,
                const FE_Q<dim>         &temperature_fe,
                const Quadrature<dim>   &pressure_quadrature_formula,
                const Quadrature<dim-1> &pressure_face_quadrature_formula,
                const UpdateFlags        velocity_face_update_flags,
                const UpdateFlags        pressure_update_flags,
                const UpdateFlags        pressure_face_update_flags,
                const UpdateFlags        temperature_update_flags,
                const UpdateFlags        temperature_face_update_flags);

  LocalCellData(const LocalCellData     &data);

  FEValues<dim>                         pressure_fe_values;

  FEValues<dim>                         temperature_fe_values;

  FEFaceValues<dim>                     velocity_fe_face_values;

  FEFaceValues<dim>                     pressure_fe_face_values;

  FEFaceValues<dim>                     temperature_fe_face_values;

  const unsigned int                    n_q_points;
  const unsigned int                    n_face_q_points;
  const unsigned int                    pressure_dofs_per_cell;

  std::vector<double>                   body_force_divergence_values;
  
  std::vector<Tensor<1, dim>>           temperature_gradient_values;

  std::vector<Tensor<1, dim>>           velocity_laplacian_values;

  std::vector<Tensor<1, dim>>           body_force_values;

  std::vector<double>                   temperature_values;

  std::vector<Tensor<1, dim>>           normal_vectors;

  std::vector<double>                   phi_pressure;
  std::vector<double>                   face_phi_pressure;
  std::vector<Tensor<1, dim>>           grad_phi_pressure;
};

}


namespace TemperatureConstantMatricesAssembly
{

template <int dim>
struct MappingData
{
  
  unsigned int                          dofs_per_cell;
  
  FullMatrix<double>                    local_mass_matrix;

  FullMatrix<double>                    local_stiffness_matrix;

  std::vector<types::global_dof_index>  local_dof_indices;

  MappingData(const unsigned int dofs_per_cell);
  
  MappingData(const MappingData &data);
};

template <int dim>
struct LocalCellData
{
  
  FEValues<dim>               fe_values;
  
  const unsigned int          n_q_points;
  
  const unsigned int          dofs_per_cell;
  
  std::vector<double>         phi;

  std::vector<Tensor<1,dim>>  grad_phi;

  LocalCellData(const Mapping<dim>   &mapping,
                const FE_Q<dim>      &fe,
                const Quadrature<dim>&quadrature_formula,
                const UpdateFlags     update_flags);
  
  LocalCellData(const LocalCellData  &data);
};

} // namespace TemperatureMassMatrixAssembly

namespace TemperatureAdvectionMatrixAssembly
{

template <int dim>
struct MappingData
{
  
  unsigned int                          dofs_per_cell;
  
  FullMatrix<double>                    local_matrix;
  
  std::vector<types::global_dof_index>  local_dof_indices;

  MappingData(const unsigned int dofs_per_cell);
  
  MappingData(const MappingData &data);
};

template <int dim>
struct LocalCellData
{
  FEValues<dim>               temperature_fe_values;

  FEValues<dim>               velocity_fe_values;

  const unsigned int          n_q_points;
  
  const unsigned int          dofs_per_cell;
  
  std::vector<Tensor<1,dim>>  velocity_values;
  
  std::vector<double>         phi;
  
  std::vector<Tensor<1,dim>>  grad_phi;

  LocalCellData(const Mapping<dim>   &mapping,
                const FE_Q<dim>      &temperature_fe,
                const FESystem<dim>  &velocity_fe,
                const Quadrature<dim>&quadrature_formula,
                const UpdateFlags     temperature_update_flags,
                const UpdateFlags     velocity_update_flags);
  
  LocalCellData(const LocalCellData  &data);
};

} // namespace TemperatureAdvectionMatrixAssembly

namespace TemperatureRightHandSideAssembly
{

template <int dim>
struct MappingData
{
  unsigned int                          dofs_per_cell;

  Vector<double>                        local_rhs;

  FullMatrix<double>                    local_matrix_for_inhomogeneous_bc;

  std::vector<types::global_dof_index>  local_dof_indices;

  MappingData(const unsigned int dofs_per_cell);

  MappingData(const MappingData &data);
};

template <int dim>
struct LocalCellData
{
  FEValues<dim>                         temperature_fe_values;

  FEValues<dim>                         velocity_fe_values;

  FEFaceValues<dim>                     temperature_fe_face_values;

  const unsigned int                    n_q_points;

  const unsigned int                    n_face_q_points;

  const unsigned int                    dofs_per_cell;

  std::vector<double>                   temperature_tmp_values;

  std::vector<double>                   source_term_values;
  
  std::vector<double>                   neumann_bc_values;

  std::vector<double>                   old_temperature_values;
  
  std::vector<double>                   old_old_temperature_values;

  std::vector<Tensor<1,dim>>            old_temperature_gradients;

  std::vector<Tensor<1,dim>>            old_old_temperature_gradients;

  std::vector<Tensor<1,dim>>            velocity_values;

  std::vector<double>                   phi;

  std::vector<Tensor<1,dim>>            grad_phi;

  std::vector<double>                   face_phi;

  LocalCellData(const Mapping<dim>      &mapping,
                const FE_Q<dim>         &temperature_fe,
                const FESystem<dim>     &velocity_fe,
                const Quadrature<dim>   &quadrature_formula,
                const Quadrature<dim-1> &face_quadrature_formula,
                const UpdateFlags        temperature_update_flags,
                const UpdateFlags        velocity_update_flags,
                const UpdateFlags        temperature_face_update_flags);

  LocalCellData(const LocalCellData     &data);
};

} // namespace TemperatureRightHandSideAssembly

} // namespace RMHD

#endif /* INCLUDE_ROTATINGMHD_ASSEMBLY_DATA_H_ */<|MERGE_RESOLUTION|>--- conflicted
+++ resolved
@@ -128,16 +128,11 @@
 
   FEValues<dim>                         velocity_fe_values;
   FEValues<dim>                         pressure_fe_values;
-<<<<<<< HEAD
   FEFaceValues<dim>                     velocity_fe_face_values;
+  FEValues<dim>                         temperature_fe_values;
   unsigned int                          n_q_points;
   unsigned int                          n_face_q_points;
   unsigned int                          velocity_dofs_per_cell;
-=======
-  FEValues<dim>                         temperature_fe_values;
-  const unsigned int                    n_q_points;
-  const unsigned int                    velocity_dofs_per_cell;
->>>>>>> 1db76481
   std::vector<double>                   pressure_tmp_values;
   std::vector<Tensor<1, dim>>           velocity_tmp_values;
   std::vector<double>                   extrapolated_velocity_divergences;
@@ -150,8 +145,8 @@
   std::vector<double>                   old_old_velocity_divergences;
   std::vector<Tensor<1, dim>>           old_old_velocity_values;
   std::vector<CurlType>                 old_old_velocity_curls;
-<<<<<<< HEAD
   std::vector<Tensor<2, dim>>           old_old_velocity_gradients;
+  std::vector<double>                   extrapolated_temperature_values;
   std::vector<Tensor<1, dim>>           body_force_values;
   std::vector<Tensor<1, dim>>           neumann_function_values;
   std::vector<Tensor<1, dim>>           phi_velocity;
@@ -162,28 +157,14 @@
 
   LocalCellData(const FESystem<dim>     &velocity_fe,
                 const FE_Q<dim>         &pressure_fe,
+                const FE_Q<dim>         &temperature_fe,
                 const Quadrature<dim>   &velocity_quadrature_formula,
                 const Quadrature<dim-1> &velocity_face_quadrature_formula,
                 const UpdateFlags       velocity_update_flags,
                 const UpdateFlags       pressure_update_flags,
+                const UpdateFlags       temperature_update_flags,
                 const UpdateFlags       velocity_face_update_flags);
   LocalCellData(const LocalCellData     &data);
-=======
-  std::vector<Tensor<2,dim>>            old_old_velocity_gradients;
-  std::vector<double>                   extrapolated_temperature_values;
-  std::vector<Tensor<1,dim>>            body_force_values;
-  std::vector<Tensor<2,dim>>            grad_phi_velocity;
-  std::vector<CurlType>                 curl_phi_velocity;
-
-  LocalCellData(const FESystem<dim>  &velocity_fe,
-                const FE_Q<dim>      &pressure_fe,
-                const FE_Q<dim>      &temperature_fe,
-                const Quadrature<dim>&velocity_quadrature_formula,
-                const UpdateFlags     velocity_update_flags,
-                const UpdateFlags     pressure_update_flags,
-                const UpdateFlags     temperature_update_flags);
-  LocalCellData(const LocalCellData  &data);
->>>>>>> 1db76481
 };
 } // namespace VelocityRightHandSideAssembly
 
