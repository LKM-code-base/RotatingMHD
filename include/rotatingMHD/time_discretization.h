--- conflicted
+++ resolved
@@ -173,11 +173,7 @@
   /*!
   * @brief Copy constructor.
   */
-<<<<<<< HEAD
-  VSIMEXMethod(const VSIMEXMethod &vsimex);
-=======
   VSIMEXMethod(const VSIMEXMethod &other);
->>>>>>> c4f89af0
 
   /*!
    * @brief Release all memory and reset all objects.
@@ -218,8 +214,6 @@
   /*!
    * @brief A method returning the coefficients \f$ \alpha_0 \f$ of the previous
    * time steps.
-<<<<<<< HEAD
-=======
    */
   const std::vector<double>& get_previous_alpha_zeros() const;
 
@@ -231,17 +225,11 @@
 
   /*!
    * @brief A method returning the minimum size of the time step.
->>>>>>> c4f89af0
    */
   double get_minimum_step_size() const;
 
   /*!
-<<<<<<< HEAD
-   * @brief A method returning the sizes \f$ \Delta_t \f$ of the previous time
-   * steps.
-=======
    * @brief A method returning the maximum size of the time step.
->>>>>>> c4f89af0
    */
   double get_maximum_step_size() const;
 
