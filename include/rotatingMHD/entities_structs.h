
#ifndef INCLUDE_ROTATINGMHD_ENTITIES_STRUCTS_H_
#define INCLUDE_ROTATINGMHD_ENTITIES_STRUCTS_H_

#include <rotatingMHD/global.h>
#include <rotatingMHD/boundary_conditions.h>

#include <deal.II/base/index_set.h>
#include <deal.II/base/quadrature_lib.h>
#include <deal.II/distributed/tria.h>
#include <deal.II/dofs/dof_handler.h>
#include <deal.II/fe/fe_q.h>
#include <deal.II/fe/fe_system.h>
#include <deal.II/lac/affine_constraints.h>

#include <vector>
#include <map>
#include <memory>
#include <set>

namespace RMHD
{

using namespace dealii;

/*!
 * @namespace Entities

 * @brief The namescape encompasses the numerical representation
 * of scalar and vector fields.
 */
namespace Entities
{

/*!
 * @struct EntityBase
 *
 * @brief This struct gathers all the numerical attributes that are
 * independent of the rank of the tensor.
 */

template <int dim>
struct EntityBase
{
public:
  /*!
   * @brief Constructor.
   */
  EntityBase(const unsigned int                               n_components,
             const unsigned int                               fe_degree,
             const parallel::distributed::Triangulation<dim> &triangulation,
             const std::string                               &name = "entity");

  /*!
   * @brief Copy constructor.
   */
  EntityBase(const EntityBase<dim>  &entity,
             const std::string      &new_name = "entity");

  /*!
   * @brief Number of vector components.
   */
  const unsigned int                n_components;

  /*!
   * @brief The degree of the finite element.
   */
  const unsigned int                fe_degree;

  /*!
   * @brief The MPI communicator.
   */
  const MPI_Comm                    mpi_communicator;

  /*!
   * @brief The DoFHandler<dim> instance of the entity.
   */
  std::shared_ptr<DoFHandler<dim>>  dof_handler;

  /*!
   * @brief Name of the physical field which is contained in the entity.
   */
  const std::string                 name;

  /*!
   * @brief The AffineConstraints<double> instance handling the
   * hanging nodes.
   */
  AffineConstraints<LinearAlgebra::MPI::Vector::value_type> hanging_nodes;

  /*!
   * @brief The AffineConstraints<double> instance handling the
   * hanging nodes and the boundary conditions.
   */
  AffineConstraints<LinearAlgebra::MPI::Vector::value_type> constraints;

  /*!
   * @brief The set of the degrees of freedom owned by the processor.
   */
  IndexSet                          locally_owned_dofs;

  /*!
   * @brief The set of the degrees of freedom that are relevant for
   * the processor.
   */
  IndexSet                          locally_relevant_dofs;

  /*!
   * @brief Vector containing the solution at the current time.
   */
  LinearAlgebra::MPI::Vector        solution;

  /*!
   * @brief Vector containing the solution one time step prior to the
   * current time.
   */
  LinearAlgebra::MPI::Vector        old_solution;

  /*!
   * @brief Vector containing the solution two time step prior to the
   * current time.
   */
  LinearAlgebra::MPI::Vector        old_old_solution;

  /*!
   * @brief The entity's distributed vector.
   *
   * @details It is used to initiate the right hand sides of the
   * linear systems and the distributed instances of the
   * solution vectors needed to perform algebraic operations with them.
   */
  LinearAlgebra::MPI::Vector        distributed_vector;

  /*!
   * @brief Method returning a reference to the triangulation.
   */
  const parallel::distributed::Triangulation<dim> &get_triangulation() const;

  /*!
   * @details Release all memory and return all objects to a state just like
   * after having called the default constructor.
   */
  virtual void clear();

  /*!
   * @brief Initializes the solution vectors by calling their respective
   * reinit method.
   */
  void reinit();

  /*!
   * @brief Passes the contents of a solution vector to the one prior to it.
   */
  void update_solution_vectors();

  /*!
   * @brief Sets all entries of all solution vectors to zero.
   */
  void set_solution_vectors_to_zero();

  /*!
   * @brief Empty virtual method introduced to gather @ref ScalarEntity
   * and @ref VectorEntity in a vector and call
   * @ref ScalarEntity::setup_dofs and @ref VectorEntity::setup_dofs
   * respectively.
   */
  virtual void setup_dofs() = 0;

  /*!
   * @brief Empty virtual method introduced to gather @ref ScalarEntity
   * and @ref VectorEntity in a vector and call
   * @ref ScalarEntity::apply_boundary_conditions and
   * @ref VectorEntity::apply_boundary_conditions respectively.
   */
  virtual void apply_boundary_conditions(const bool print_summary = true) = 0;

  /*!
   * @brief Empty virtual method introduced to gather @ref ScalarEntity
   * and @ref VectorEntity as EntityBase instances and call
   * @ref ScalarEntity::close_boundary_conditions and
   * @ref VectorEntity::close_boundary_conditions respectively.
   */
  virtual void close_boundary_conditions() = 0;

  /*!
   * @brief Empty virtual method introduced to gather @ref ScalarEntity
   * and @ref VectorEntity as EntityBase instances and call
   * @ref ScalarEntity::close_boundary_conditions and
   * @ref VectorEntity::close_boundary_conditions respectively.
   */
  virtual void close_boundary_conditions() = 0;

  /*!
   * @brief Empty virtual method introduced to gather @ref ScalarEntity
   * and @ref VectorEntity in a vector and call
   * @ref ScalarEntity::update_boundary_conditions and
   * @ref VectorEntity::update_boundary_conditions respectively.
   */
  virtual void update_boundary_conditions() = 0;

  /*!
   * @brief Empty virtual method introduced to gather @ref ScalarEntity
   * and @ref VectorEntity as EntityBase instances and call
   * @ref ScalarEntity::clear_boundary_conditions and
   * @ref VectorEntity::clear_boundary_conditions respectively.
   */
  virtual void clear_boundary_conditions() = 0;

  /*!
   * @brief Returns the value of @ref flag_child_entity.
   */
  bool is_child_entity() const;

protected:
  /*!
   * @brief A flag indicating whether the entity is a child entity. This menas
   * that the entity was instantiated using the copy constructor.
   *
   * @details This flag is used to avoid a double distribution of the degrees of
   * freedom.
   */
  const bool  flag_child_entity;

  /*!
   * @brief A flag indicating whether @ref setup_dofs was called.
   */
  bool        flag_setup_dofs;

  /*!
   * @brief Reference to the underlying triangulation.
   */
  const parallel::distributed::Triangulation<dim> &triangulation;
};



template <int dim>
inline bool EntityBase<dim>::is_child_entity() const
{
  return (flag_child_entity);
}



template <int dim>
inline const parallel::distributed::Triangulation<dim> &EntityBase<dim>::get_triangulation() const
{
  return (triangulation);
}

  /*!
   * @struct VectorEntity
   * @brief Numerical representation of a vector field.
   */
template <int dim>
struct VectorEntity : EntityBase<dim>
{
  /*!
   * @brief Constructor.
   */
  VectorEntity(const unsigned int                               fe_degree,
               const parallel::distributed::Triangulation<dim> &triangulation,
               const std::string                               &name = "entity");

  /*!
   * @brief Copy constructor.
   */
  VectorEntity(const VectorEntity<dim>  &entity,
               const std::string        &new_name);

  /*!
   * @brief The finite element of the vector field.
   */
  FESystem<dim>                 fe;

  /*!
   * @brief @ref VectorBoundaryConditions instance bookkeeping the
   * boundary conditions of the vector field.
   */
  VectorBoundaryConditions<dim> boundary_conditions;

  /*!
   * @details Release all memory and return all objects to a state just like
   * after having called the default constructor.
   */
  virtual void clear() override;

  /*!
   * @brief Set ups the degrees of freedom of the vector field.
   *
   * @details It distributes the degrees of freedom bases on @ref fe;
   * extracts the @ref locally_owned_dofs and the @ref locally_relevant_dofs;
   * and makes the hanging node constraints contained in @ref hanging_nodes.
   */
  virtual void setup_dofs() override;

  /*!
   * @brief Applies all specified boundary conditions to the @ref constraints
   * of the vector field.
   *
   * @details It loops over the elements stored in @ref boundary_conditions
   * and modifies @ref constraints accordingly.
   *
   * @attention This method has to be called even if no boundary conditions
   * are applied as the method initiates @ref constraints, which is used
   * througout the solver.
   */
  virtual void apply_boundary_conditions(const bool print_summary = true) override;

  /*!
   * @brief Closes the @ref boundary_conditions and prints a summary
   * of the boundary conditions to the terminal.
   */
  virtual void close_boundary_conditions() override;

  /*!
   * @brief Closes the @ref boundary_conditions and prints a summary
   * of the boundary conditions to the terminal.
   */
  virtual void close_boundary_conditions() override;

  /*!
   * @brief Updates the time dependent boundary conditions.
   *
   * @details It loops over all boundary condition marked as time
   * dependent and reapplies the constraints into a temporary
   * AffineConstraints<double> instance which is then merge into @ref
   * constraints.
   *
   * @attention Make sure to advance the underlying function in time
   * using the @ref VectorBoundaryConditions::set_time method before
   * calling this method. Otherwise the method will just reapply the
   * same boundary conditions.
   */
  virtual void update_boundary_conditions() override;

  /*!
   * @brief Clears the @ref boundary_conditions and the @ref constraints.
   */
  virtual void clear_boundary_conditions() override;

  /*!
   * @brief This method evaluates the value of the continous vector
   * field at the given point.
   *
   * @details It catches the value obtained by the processor who owns
   * the point while ignoring the rest. It also checks if the point
   * is inside the domain.
   */
  Tensor<1,dim> point_value(
    const Point<dim>                    &point,
    const std::shared_ptr<Mapping<dim>> external_mapping =
                                          std::shared_ptr<Mapping<dim>>()) const;

  /*!
   * @brief This method evaluates the gradient of the continous vector
   * field at the given point.
   *
   * @details It catches the value obtained by the processor who owns
   * the point while ignoring the rest. It also checks if the point
   * is inside the domain.
   */
  Tensor<2,dim> point_gradient(
    const Point<dim>                    &point,
    const std::shared_ptr<Mapping<dim>> external_mapping =
                                          std::shared_ptr<Mapping<dim>>()) const;
};

<<<<<<< HEAD
/*!
 * @struct ScalarEntity
 *
 * @brief Numerical representation of a scalar field.
 */
=======
  /*!
   * @struct ScalarEntity
   * @brief Numerical representation of a scalar field.
   */
>>>>>>> 128e2a74
template <int dim>
struct ScalarEntity : EntityBase<dim>
{
  /*!
   * @brief Constructor.
   */
  ScalarEntity(const unsigned int                               fe_degree,
               const parallel::distributed::Triangulation<dim> &triangulation,
               const std::string                               &name = "entity");

  /*!
   * @brief Copy constructor.
   */
  ScalarEntity(const ScalarEntity<dim>  &entity,
               const std::string        &new_name = "entity");

  /*!
   * @brief The finite element of the scalar field.
   */
  FE_Q<dim> fe;

  /*!
   * @brief @ref ScalarBoundaryConditions instance bookkeeping the
   * boundary conditions of the scalar field.
   */
  ScalarBoundaryConditions<dim>       boundary_conditions;

  /*!
   * @details Release all memory and return all objects to a state just like
   * after having called the default constructor.
   */
  virtual void clear() override;

  /*!
   * @brief Set ups the degrees of freedom of the scalar field.
   * @details It distributes the degrees of freedom bases on @ref fe;
   * extracts the @ref locally_owned_dofs and the @ref locally_relevant_dofs;
   * and makes the hanging node constraints contained in @ref hanging_nodes.
   */
  virtual void setup_dofs() override;

  /*!
   * @brief Applies all the boundary conditions into the @ref constraints
   * of the scalar field.
   *
   * @details It loops over the elements stored in @ref boundary_conditions
   * and modifies @ref constraints accordingly.
   *
   * @attention This method has to be called even if no boundary conditions
   * are applied because the method initiates @ref constraints, which are used
   * througout the solver.
   */
  virtual void apply_boundary_conditions(const bool print_summary = true) override;

  /*!
   * @brief Closes the @ref boundary_conditions and prints a summary
   * of the boundary conditions to the terminal.
   */
  virtual void close_boundary_conditions() override;

  /*!
   * @brief Closes the @ref boundary_conditions and prints a summary
   * of the boundary conditions to the terminal.
   */
  virtual void close_boundary_conditions() override;

  /*!
   * @brief Updates the time dependent boundary conditions.
   *
   * @details It loops over all boundary condition marked as time
   * dependent and reapplies the constraints into a temporary
   * AffineConstraints<double> instance which is then merge into @ref
   * constraints.
   *
   * @attention Make sure to advance the underlying function in time
   * using the @ref ScalarBoundaryConditions::set_time method before
   * calling this method. Otherwise the method will just re-apply the
   * same boundary conditions.
   */
  virtual void update_boundary_conditions() override;

  /*!
   * @brief Clears the @ref boundary_conditions and the @ref constraints.
   */
  virtual void clear_boundary_conditions() override;

  /*!
   * @brief This method evaluates the value of the continous scalar
   * field at the given point.
   *
   * @details It catches the value obtained by the processor who owns
<<<<<<< HEAD
=======
   * the point while ignoring the rest. It also checks if the point
   * is inside the domain.
   */
  double point_value(
    const Point<dim>                    &point,
    const std::shared_ptr<Mapping<dim>> external_mapping =
                                          std::shared_ptr<Mapping<dim>>()) const;

  /*!
   * @brief This method evaluates the gradient of the continous scalar
   * field at the given point.
   *
   * @details It catches the value obtained by the processor who owns
>>>>>>> 128e2a74
   * the point while ignoring the rest. It also checks if the point
   * is inside the domain.
   */
  Tensor<1,dim> point_gradient(
    const Point<dim>                    &point,
    const std::shared_ptr<Mapping<dim>> external_mapping =
                                          std::shared_ptr<Mapping<dim>>()) const;
};

} // namespace Entities

} // namespace RMHD

#endif /* INCLUDE_ROTATINGMHD_ENTITIES_STRUCTS_H_ */<|MERGE_RESOLUTION|>--- conflicted
+++ resolved
@@ -184,14 +184,6 @@
 
   /*!
    * @brief Empty virtual method introduced to gather @ref ScalarEntity
-   * and @ref VectorEntity as EntityBase instances and call
-   * @ref ScalarEntity::close_boundary_conditions and
-   * @ref VectorEntity::close_boundary_conditions respectively.
-   */
-  virtual void close_boundary_conditions() = 0;
-
-  /*!
-   * @brief Empty virtual method introduced to gather @ref ScalarEntity
    * and @ref VectorEntity in a vector and call
    * @ref ScalarEntity::update_boundary_conditions and
    * @ref VectorEntity::update_boundary_conditions respectively.
@@ -314,12 +306,6 @@
   virtual void close_boundary_conditions() override;
 
   /*!
-   * @brief Closes the @ref boundary_conditions and prints a summary
-   * of the boundary conditions to the terminal.
-   */
-  virtual void close_boundary_conditions() override;
-
-  /*!
    * @brief Updates the time dependent boundary conditions.
    *
    * @details It loops over all boundary condition marked as time
@@ -351,7 +337,6 @@
     const Point<dim>                    &point,
     const std::shared_ptr<Mapping<dim>> external_mapping =
                                           std::shared_ptr<Mapping<dim>>()) const;
-
   /*!
    * @brief This method evaluates the gradient of the continous vector
    * field at the given point.
@@ -366,18 +351,11 @@
                                           std::shared_ptr<Mapping<dim>>()) const;
 };
 
-<<<<<<< HEAD
 /*!
  * @struct ScalarEntity
  *
  * @brief Numerical representation of a scalar field.
  */
-=======
-  /*!
-   * @struct ScalarEntity
-   * @brief Numerical representation of a scalar field.
-   */
->>>>>>> 128e2a74
 template <int dim>
 struct ScalarEntity : EntityBase<dim>
 {
@@ -439,12 +417,6 @@
   virtual void close_boundary_conditions() override;
 
   /*!
-   * @brief Closes the @ref boundary_conditions and prints a summary
-   * of the boundary conditions to the terminal.
-   */
-  virtual void close_boundary_conditions() override;
-
-  /*!
    * @brief Updates the time dependent boundary conditions.
    *
    * @details It loops over all boundary condition marked as time
@@ -469,8 +441,6 @@
    * field at the given point.
    *
    * @details It catches the value obtained by the processor who owns
-<<<<<<< HEAD
-=======
    * the point while ignoring the rest. It also checks if the point
    * is inside the domain.
    */
@@ -484,7 +454,6 @@
    * field at the given point.
    *
    * @details It catches the value obtained by the processor who owns
->>>>>>> 128e2a74
    * the point while ignoring the rest. It also checks if the point
    * is inside the domain.
    */
