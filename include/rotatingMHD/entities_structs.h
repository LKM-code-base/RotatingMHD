--- conflicted
+++ resolved
@@ -222,6 +222,7 @@
 
   /*!
    * @brief Set ups the degrees of freedom of the vector field.
+   *
    * @details It distributes the degrees of freedom bases on @ref fe;
    * extracts the @ref locally_owned_dofs and the @ref locally_relevant_dofs;
    * and makes the hanging node constraints contained in @ref hanging_nodes.
@@ -236,22 +237,19 @@
    * and modifies @ref constraints accordingly.
    *
    * @attention This method has to be called even if no boundary conditions
-<<<<<<< HEAD
-   * are applied because the method initiates @ref constraints, which are used
-   * througout the solver. 
-=======
    * are applied as the method initiates @ref constraints, which is used
    * througout the solver.
->>>>>>> 47ed4d9c
    */
   virtual void apply_boundary_conditions() override;
 
   /*!
    * @brief Updates the time dependent boundary conditions.
+   *
    * @details It loops over all boundary condition marked as time
    * dependent and reapplies the constraints into a temporary
    * AffineConstraints<double> instance which is then merge into @ref
    * constraints.
+   *
    * @attention Make sure to advance the underlying function in time
    * using the @ref VectorBoundaryConditions::set_time method before
    * calling this method. Otherwise the method will just reapply the
@@ -262,6 +260,7 @@
   /*!
    * @brief This method evaluates the value of the continous vector
    * field at the given point.
+   *
    * @details It catches the value obtained by the processor who owns
    * the point while ignoring the rest. It also checks if the point
    * is inside the domain.
@@ -316,28 +315,17 @@
    * and modifies @ref constraints accordingly.
    *
    * @attention This method has to be called even if no boundary conditions
-<<<<<<< HEAD
    * are applied because the method initiates @ref constraints, which are used
-   * througout the solver. 
-=======
-   * are applied as the method initiates @ref constraints, which is used
    * througout the solver.
->>>>>>> 47ed4d9c
    */
   virtual void apply_boundary_conditions() override;
 
   /*!
    * @brief Updates the time dependent boundary conditions.
-<<<<<<< HEAD
-   *
-   * @details It loops over all boundary condition marked as time 
-   * dependent and reapplies the constraints into a temporary 
-   * AffineConstraints<double> instance which is then merge into @ref 
-=======
+   *
    * @details It loops over all boundary condition marked as time
    * dependent and reapplies the constraints into a temporary
    * AffineConstraints<double> instance which is then merge into @ref
->>>>>>> 47ed4d9c
    * constraints.
    *
    * @attention Make sure to advance the underlying function in time
@@ -350,12 +338,8 @@
   /*!
    * @brief This method evaluates the value of the continous scalar
    * field at the given point.
-<<<<<<< HEAD
    *
    * @details It catches the value obtained by the processor who owns 
-=======
-   * @details It catches the value obtained by the processor who owns
->>>>>>> 47ed4d9c
    * the point while ignoring the rest. It also checks if the point
    * is inside the domain.
    */
